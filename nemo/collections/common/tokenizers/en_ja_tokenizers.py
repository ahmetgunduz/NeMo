# Copyright (c) 2021, NVIDIA CORPORATION.  All rights reserved.
#
# Licensed under the Apache License, Version 2.0 (the "License");
# you may not use this file except in compliance with the License.
# You may obtain a copy of the License at
#
#     http://www.apache.org/licenses/LICENSE-2.0
#
# Unless required by applicable law or agreed to in writing, software
# distributed under the License is distributed on an "AS IS" BASIS,
# WITHOUT WARRANTIES OR CONDITIONS OF ANY KIND, either express or implied.
# See the License for the specific language governing permissions and
# limitations under the License.

from typing import List

from sacremoses import MosesDetokenizer, MosesPunctNormalizer, MosesTokenizer

from nemo.collections.common.tokenizers.sentencepiece_tokenizer import SentencePieceTokenizer


class EnJaProcessor:
    """
    Tokenizer, Detokenizer and Normalizer utilities for Japanese & English
    Args:
<<<<<<< HEAD
        sp_tokenizer_model_path: String path to a sentencepiece model
=======
        sp_tokenizer_model_path: Path to sentencepiece tokenizer model file.
>>>>>>> 0b2dfa8e
        lang_id: One of ['en', 'ja'].
    """

    def __init__(self, sp_tokenizer_model_path: str, lang_id: str):
<<<<<<< HEAD
        self.moses_detokenizer = MosesDetokenizer(lang=lang_id)
        self.sp_detokenizer = SentencePieceTokenizer(model_path=sp_tokenizer_model_path)
=======
        self.moses_tokenizer = MosesTokenizer(lang=lang_id)
        self.moses_detokenizer = MosesDetokenizer(lang=lang_id)
        self.sp_detokenizer = SentencePieceDetokenizer()
        self.sp_tokenizer = (
            SentencePieceTokenizer(model_path=sp_tokenizer_model_path) if sp_tokenizer_model_path is not None else None
        )
        self.normalizer = MosesPunctNormalizer(
            lang=lang_id, pre_replace_unicode_punct=True, post_remove_control_chars=True
        )
>>>>>>> 0b2dfa8e

    def detokenize(self, tokens: List[str]) -> str:
        """
        Detokenizes a list of tokens
        Args:
            tokens: list of strings as tokens
        Returns:
            detokenized Japanese or English string
        """
<<<<<<< HEAD
        tokens = [int(t) for t in tokens]
        text = self.sp_detokenizer.ids_to_text(tokens)
        return self.moses_detokenizer.detokenize(text.split(' '))


class EnJaTokenizer:
    """
    Tokenizer for Japanese & English that does Moses tokenization followed by SentencePiece
    Args:
        sp_tokenizer_model_path: String path to a sentencepiece model
        lang_id: One of ['en', 'ja'].
    """

    def __init__(self, sp_tokenizer_model_path: str, lang_id: str):
        self.moses_tokenizer = MosesTokenizer(lang=lang_id)
        self.sp_tokenizer = SentencePieceTokenizer(model_path=sp_tokenizer_model_path)
=======
        text = self.sp_detokenizer.detokenize(tokens)
        return self.moses_detokenizer.detokenize(text.split())
>>>>>>> 0b2dfa8e

    def sp_tokenize(self, text: str) -> str:
        return ' '.join(self.sp_tokenizer.text_to_tokens(text))

    def tokenize(self, text):
        """
        Tokenizes text using Moses -> Sentencepiece.
        """
        if self.sp_tokenizer is None:
            raise ValueError("Need valid sp_tokenizer_model_path, found None")
        text = self.moses_tokenizer.tokenize(text, escape=False, return_str=True)
        return self.sp_tokenize(text)

    def normalize(self, text):
        return self.normalizer.normalize(text)<|MERGE_RESOLUTION|>--- conflicted
+++ resolved
@@ -23,29 +23,19 @@
     """
     Tokenizer, Detokenizer and Normalizer utilities for Japanese & English
     Args:
-<<<<<<< HEAD
-        sp_tokenizer_model_path: String path to a sentencepiece model
-=======
         sp_tokenizer_model_path: Path to sentencepiece tokenizer model file.
->>>>>>> 0b2dfa8e
         lang_id: One of ['en', 'ja'].
     """
 
     def __init__(self, sp_tokenizer_model_path: str, lang_id: str):
-<<<<<<< HEAD
-        self.moses_detokenizer = MosesDetokenizer(lang=lang_id)
-        self.sp_detokenizer = SentencePieceTokenizer(model_path=sp_tokenizer_model_path)
-=======
         self.moses_tokenizer = MosesTokenizer(lang=lang_id)
         self.moses_detokenizer = MosesDetokenizer(lang=lang_id)
-        self.sp_detokenizer = SentencePieceDetokenizer()
         self.sp_tokenizer = (
             SentencePieceTokenizer(model_path=sp_tokenizer_model_path) if sp_tokenizer_model_path is not None else None
         )
         self.normalizer = MosesPunctNormalizer(
             lang=lang_id, pre_replace_unicode_punct=True, post_remove_control_chars=True
         )
->>>>>>> 0b2dfa8e
 
     def detokenize(self, tokens: List[str]) -> str:
         """
@@ -55,30 +45,12 @@
         Returns:
             detokenized Japanese or English string
         """
-<<<<<<< HEAD
         tokens = [int(t) for t in tokens]
-        text = self.sp_detokenizer.ids_to_text(tokens)
+        text = self.sp_tokenizer.ids_to_text(tokens)
         return self.moses_detokenizer.detokenize(text.split(' '))
 
-
-class EnJaTokenizer:
-    """
-    Tokenizer for Japanese & English that does Moses tokenization followed by SentencePiece
-    Args:
-        sp_tokenizer_model_path: String path to a sentencepiece model
-        lang_id: One of ['en', 'ja'].
-    """
-
-    def __init__(self, sp_tokenizer_model_path: str, lang_id: str):
-        self.moses_tokenizer = MosesTokenizer(lang=lang_id)
-        self.sp_tokenizer = SentencePieceTokenizer(model_path=sp_tokenizer_model_path)
-=======
-        text = self.sp_detokenizer.detokenize(tokens)
-        return self.moses_detokenizer.detokenize(text.split())
->>>>>>> 0b2dfa8e
-
     def sp_tokenize(self, text: str) -> str:
-        return ' '.join(self.sp_tokenizer.text_to_tokens(text))
+        return ' '.join(self.sp_tokenizer.text_to_ids(text))
 
     def tokenize(self, text):
         """
