# Copyright (c) 2020, NVIDIA CORPORATION.  All rights reserved.
#
# Licensed under the Apache License, Version 2.0 (the "License");
# you may not use this file except in compliance with the License.
# You may obtain a copy of the License at
#
#     http://www.apache.org/licenses/LICENSE-2.0
#
# Unless required by applicable law or agreed to in writing, software
# distributed under the License is distributed on an "AS IS" BASIS,
# WITHOUT WARRANTIES OR CONDITIONS OF ANY KIND, either express or implied.
# See the License for the specific language governing permissions and
# limitations under the License.

import itertools
import math
import random
from pathlib import Path
from typing import Dict, List, Optional

import numpy as np
import torch
import torch.utils.data as pt_data
from omegaconf import DictConfig
from pytorch_lightning import Trainer
from pytorch_lightning.utilities import rank_zero_only
from sacrebleu import corpus_bleu

from nemo.collections.common.losses import SmoothedCrossEntropyLoss
from nemo.collections.common.metrics import Perplexity
from nemo.collections.common.parts import transformer_weights_init
from nemo.collections.nlp.data import TranslationDataset
from nemo.collections.nlp.modules.common import TokenClassifier
from nemo.collections.nlp.modules.common.tokenizer_utils import get_tokenizer
from nemo.collections.nlp.modules.common.transformer import (
    BeamSearchSequenceGenerator,
    TransformerDecoder,
    TransformerEmbedding,
    TransformerEncoder,
)
from nemo.core.classes.common import typecheck
from nemo.core.classes.modelPT import ModelPT
from nemo.utils import logging

__all__ = ['TransformerMTModel']


class TransformerMTModel(ModelPT):
    """
    Left-to-right Transformer language model.
    """

    def __init__(self, cfg: DictConfig, trainer: Trainer = None):
        # shared params for dataset and data loaders
        self.num_examples = {
            "test": 3,
            "val": 3,
        }

        if "tokenizer" in cfg.machine_translation:
            if "src_tokenizer" in cfg.machine_translation or "tgt_tokenizer" in cfg.machine_translation:
                raise ValueError(
                    "If 'tokenizer' is in 'machine_translation' section of config then this section should "
                    "not contain 'src_tokenizer' and 'tgt_tokenizer' fields."
                )
            self.src_tokenizer = get_tokenizer(**cfg.machine_translation.tokenizer)
            self.tgt_tokenizer = self.src_tokenizer
            super().__init__(cfg=cfg, trainer=trainer)
            # make vocabulary size divisible by 8 for fast fp16 training
            src_vocab_size = 8 * math.ceil(self.src_tokenizer.vocab_size / 8)
            tgt_vocab_size = src_vocab_size
            self.src_embedding_layer = TransformerEmbedding(
                vocab_size=src_vocab_size,
                hidden_size=cfg.machine_translation.hidden_size,
                max_sequence_length=cfg.machine_translation.max_seq_length,
                embedding_dropout=cfg.machine_translation.get("embedding_dropout", 0.0),
                learn_positional_encodings=False,
            )
            self.tgt_embedding_layer = self.src_embedding_layer
        else:
            self.src_tokenizer = get_tokenizer(**cfg.machine_translation.src_tokenizer)
            self.tgt_tokenizer = get_tokenizer(**cfg.machine_translation.tgt_tokenizer)
            super().__init__(cfg=cfg, trainer=trainer)
            # make vocabulary size divisible by 8 for fast fp16 training
            src_vocab_size = 8 * math.ceil(self.src_tokenizer.vocab_size / 8)
            tgt_vocab_size = 8 * math.ceil(self.tgt_tokenizer.vocab_size / 8)
            self.src_embedding_layer = TransformerEmbedding(
                vocab_size=src_vocab_size,
                hidden_size=cfg.machine_translation.hidden_size,
                max_sequence_length=cfg.machine_translation.max_seq_length,
                embedding_dropout=cfg.machine_translation.get("embedding_dropout", 0.0),
                learn_positional_encodings=False,
            )
            self.tgt_embedding_layer = TransformerEmbedding(
                vocab_size=tgt_vocab_size,
                hidden_size=cfg.machine_translation.hidden_size,
                max_sequence_length=cfg.machine_translation.max_seq_length,
                embedding_dropout=cfg.machine_translation.get("embedding_dropout", 0.0),
                learn_positional_encodings=False,
            )

        # init superclass
        self.encoder = TransformerEncoder(
            hidden_size=cfg.machine_translation.hidden_size,
            inner_size=cfg.machine_translation.inner_size,
            num_layers=cfg.machine_translation.num_layers,
            num_attention_heads=cfg.machine_translation.num_attn_heads,
            ffn_dropout=cfg.machine_translation.ffn_dropout,
            attn_score_dropout=cfg.machine_translation.attn_score_dropout,
            attn_layer_dropout=cfg.machine_translation.attn_layer_dropout,
        )
        self.decoder = TransformerDecoder(
            hidden_size=cfg.machine_translation.hidden_size,
            inner_size=cfg.machine_translation.inner_size,
            num_layers=cfg.machine_translation.num_layers,
            num_attention_heads=cfg.machine_translation.num_attn_heads,
            ffn_dropout=cfg.machine_translation.ffn_dropout,
            attn_score_dropout=cfg.machine_translation.attn_score_dropout,
            attn_layer_dropout=cfg.machine_translation.attn_layer_dropout,
        )
        self.log_softmax = TokenClassifier(
            hidden_size=cfg.machine_translation.hidden_size, num_classes=tgt_vocab_size, log_softmax=True,
        )
        self.beam_search = BeamSearchSequenceGenerator(
            embedding=self.tgt_embedding_layer,
            decoder=self.decoder,
            log_softmax=self.log_softmax,
            max_sequence_length=cfg.machine_translation.max_seq_length,
            beam_size=cfg.machine_translation.beam_size,
            bos=self.tgt_tokenizer.bos_id,
            pad=self.tgt_tokenizer.pad_id,
            eos=self.tgt_tokenizer.eos_id,
            len_pen=cfg.machine_translation.len_pen,
            max_delta_length=cfg.machine_translation.get("max_generation_delta", 50),
        )

        std_init_range = 1 / cfg.machine_translation.hidden_size ** 0.5
        self.apply(lambda module: transformer_weights_init(module, std_init_range))

        # tie weights of embedding and softmax matrices
        self.log_softmax.mlp.layer0.weight = self.tgt_embedding_layer.token_embedding.weight
        self.emb_scale = cfg.machine_translation.hidden_size ** 0.5
        self.loss_fn = SmoothedCrossEntropyLoss(
            pad_id=self.tgt_tokenizer.pad_id, label_smoothing=cfg.machine_translation.label_smoothing
        )

        # Optimizer setup needs to happen after all model weights are ready
        self.setup_optimization(cfg.optim)

        self.training_perplexity = Perplexity(dist_sync_on_step=True)
        self.eval_perplexity = Perplexity(compute_on_step=False)

        # These attributes are added to bypass Illegal memory access error in PT1.6
        # https://github.com/pytorch/pytorch/issues/21819

    def filter_predicted_ids(self, ids):
        ids[ids >= self.tgt_tokenizer.vocab_size] = self.tgt_tokenizer.unk_id
        return ids

    @typecheck()
    def forward(self, src, src_mask, tgt, tgt_mask):
        """
        torch.nn.Module.forward method.
        Args:
            src: source ids
            src_mask: src mask (mask padding)
            tgt: target ids
            tgt_mask: target mask

        Returns:

        """
        src_embeddings = self.src_embedding_layer(input_ids=src)
        # src_embeddings *= src_embeddings.new_tensor(self.emb_scale)
        src_hiddens = self.encoder(src_embeddings, src_mask)
        tgt_embeddings = self.tgt_embedding_layer(input_ids=tgt)
        # tgt_embeddings *= tgt_embeddings.new_tensor(self.emb_scale)
        tgt_hiddens = self.decoder(tgt_embeddings, tgt_mask, src_hiddens, src_mask)
        log_probs = self.log_softmax(hidden_states=tgt_hiddens)
        beam_results = None
        if not self.training:
            beam_results = self.beam_search(encoder_hidden_states=src_hiddens, encoder_input_mask=src_mask)
            beam_results = self.filter_predicted_ids(beam_results)
        return log_probs, beam_results

    def training_step(self, batch, batch_idx):
        """
        Lightning calls this inside the training loop with the data from the training dataloader
        passed in as `batch`.
        """
        # forward pass
        for i in range(len(batch)):
            if batch[i].ndim == 3:
                # Dataset returns already batched data and the first dimension of size 1 added by DataLoader
                # is excess.
                batch[i] = batch[i].squeeze(dim=0)
        src_ids, src_mask, tgt_ids, tgt_mask, labels, _ = batch
        log_probs, _ = self(src_ids, src_mask, tgt_ids, tgt_mask)
        train_loss = self.loss_fn(log_probs=log_probs, labels=labels)
        training_perplexity = self.training_perplexity(logits=log_probs)
        tensorboard_logs = {
            'train_loss': train_loss,
            'lr': self._optimizer.param_groups[0]['lr'],
            "train_ppl": training_perplexity,
        }
        return {'loss': train_loss, 'log': tensorboard_logs}

    def eval_step(self, batch, batch_idx, mode):
        for i in range(len(batch)):
            if batch[i].ndim == 3:
                # Dataset returns already batched data and the first dimension of size 1 added by DataLoader
                # is excess.
                batch[i] = batch[i].squeeze(dim=0)
        src_ids, src_mask, tgt_ids, tgt_mask, labels, sent_ids = batch
        log_probs, beam_results = self(src_ids, src_mask, tgt_ids, tgt_mask)
        eval_loss = self.loss_fn(log_probs=log_probs, labels=labels).cpu().numpy()
        self.eval_perplexity(logits=log_probs)
        translations = [self.tgt_tokenizer.ids_to_text(tr) for tr in beam_results.cpu().numpy()]
        np_tgt = tgt_ids.cpu().numpy()
        ground_truths = [self.tgt_tokenizer.ids_to_text(tgt) for tgt in np_tgt]
        num_non_pad_tokens = np.not_equal(np_tgt, self.tgt_tokenizer.pad_id).sum().item()
        tensorboard_logs = {f'{mode}_loss': eval_loss}
        return {
            f'{mode}_loss': eval_loss,
            'translations': translations,
            'ground_truths': ground_truths,
            'num_non_pad_tokens': num_non_pad_tokens,
            'log': tensorboard_logs,
        }

    def test_step(self, batch, batch_idx):
        return self.eval_step(batch, batch_idx, 'test')

    @rank_zero_only
    def log_param_stats(self):
        for name, p in self.named_parameters():
            if p.requires_grad:
                self.trainer.logger.experiment.add_histogram(name + '_hist', p, global_step=self.global_step)
                self.trainer.logger.experiment.add_scalars(
                    name,
                    {'mean': p.mean(), 'stddev': p.std(), 'max': p.max(), 'min': p.min()},
                    global_step=self.global_step,
                )

    def validation_step(self, batch, batch_idx):
        """
        Lightning calls this inside the validation loop with the data from the validation dataloader
        passed in as `batch`.
        """
        return self.eval_step(batch, batch_idx, 'val')

    def eval_epoch_end(self, outputs, mode):
        counts = np.array([x['num_non_pad_tokens'] for x in outputs])
        eval_loss = np.sum(np.array([x[f'{mode}_loss'] for x in outputs]) * counts) / counts.sum()
        eval_perplexity = self.eval_perplexity.compute()
        translations = list(itertools.chain(*[x['translations'] for x in outputs]))
        ground_truths = list(itertools.chain(*[x['ground_truths'] for x in outputs]))
        assert len(translations) == len(ground_truths)
        sacre_bleu = corpus_bleu(translations, [ground_truths], tokenize="13a")
        dataset_name = "Validation" if mode == 'val' else "Test"
        logging.info(f"\n\n\n\n{dataset_name} set size: {len(translations)}")
        logging.info(f"{dataset_name} Sacre BLEU = {sacre_bleu.score}")
        logging.info(f"{dataset_name} TRANSLATION EXAMPLES:".upper())
        for i in range(0, 3):
            ind = random.randint(0, len(translations) - 1)
            logging.info("    " + '\u0332'.join(f"EXAMPLE {i}:"))
            logging.info(f"    Prediction:   {translations[ind]}")
            logging.info(f"    Ground Truth: {ground_truths[ind]}")

        ans = {f"{mode}_loss": eval_loss, f"{mode}_sacreBLEU": sacre_bleu.score, f"{mode}_ppl": eval_perplexity}
        ans['log'] = dict(ans)
        return ans

    def validation_epoch_end(self, outputs):
        """
        Called at the end of validation to aggregate outputs.
        :param outputs: list of individual outputs of each validation step.
        """
        self.log_dict(self.eval_epoch_end(outputs, 'val'))
        # return self.eval_epoch_end(outputs, 'val')

    def test_epoch_end(self, outputs):
        return self.eval_epoch_end(outputs, 'test')

    def setup_training_data(self, train_data_config: Optional[DictConfig]):
        self._train_dl = self._setup_dataloader_from_config(cfg=train_data_config)

    def setup_validation_data(self, val_data_config: Optional[DictConfig]):
        self._validation_dl = self._setup_dataloader_from_config(cfg=val_data_config)
        self.num_examples['val'] = val_data_config.get('num_examples', self.num_examples['val'])

    def setup_test_data(self, test_data_config: Optional[DictConfig]):
        self._test_dl = self._setup_dataloader_from_config(cfg=test_data_config)
        self.num_examples['test'] = test_data_config.get('num_examples', self.num_examples['test'])

    def _setup_dataloader_from_config(self, cfg: DictConfig):
        dataset = TranslationDataset(
            tokenizer_src=self.src_tokenizer,
            tokenizer_tgt=self.tgt_tokenizer,
            dataset_src=str(Path(cfg.src_file_name).expanduser()),
            dataset_tgt=str(Path(cfg.tgt_file_name).expanduser()),
            tokens_in_batch=cfg.tokens_in_batch,
            clean=cfg.get("clean", False),
            max_seq_length=cfg.get("max_seq_length", 512),
            min_seq_length=cfg.get("min_seq_length", 1),
            max_seq_length_diff=cfg.get("max_seq_length_diff", 512),
            max_seq_length_ratio=cfg.get("max_seq_length_ratio", 512),
        )
        if cfg.shuffle:
            sampler = pt_data.RandomSampler(dataset)
        else:
            sampler = pt_data.SequentialSampler(dataset)
        return torch.utils.data.DataLoader(
            dataset=dataset,
            batch_size=1,
            sampler=sampler,
            num_workers=cfg.get("num_workers", 2),
            pin_memory=cfg.get("pin_memory", False),
            drop_last=cfg.get("drop_last", False),
        )

    @torch.no_grad()
    def translate(self, text: List[str]) -> List[str]:
        """
        Translates list of sentences from source language to target language.
        Should be regular text, this method performs its own tokenization/de-tokenization
        Args:
            text: list of strings to translate

        Returns:
            list of translated strings
        """
<<<<<<< HEAD
        res = []
        for txt in text:
            src = torch.tensor(self.src_tokenizer.text_to_ids(txt), device=self.device)
            src = torch.unsqueeze(src, 0)
            src_embeddings = self.src_embedding_layer(input_ids=src)
            # src_embeddings *= src_embeddings.new_tensor(self.emb_scale)
            src_mask = src != self.src_tokenizer.pad_id
            src_hiddens = self.encoder(src_embeddings, src_mask)
            beam_results = self.beam_search(encoder_hidden_states=src_hiddens, encoder_input_mask=src_mask)
            translation_ids = beam_results.cpu()[0].numpy()
            res.append(self.tgt_tokenizer.ids_to_text(translation_ids))
=======
        mode = self.training
        try:
            self.eval()
            res = []
            for txt in text:
                ids = self.src_tokenizer.text_to_ids(txt)
                ids = [self.src_tokenizer.bos_id] + ids + [self.src_tokenizer.eos_id]
                src = torch.Tensor(ids).long().to(self._device).unsqueeze(0)
                src_mask = torch.ones_like(src)
                src_embeddings = self.src_embedding_layer(input_ids=src)
                src_hiddens = self.encoder(src_embeddings, src_mask)
                beam_results = self.beam_search(encoder_hidden_states=src_hiddens, encoder_input_mask=src_mask)
                beam_results = self.filter_predicted_ids(beam_results)
                translation_ids = beam_results.cpu()[0].numpy()
                res.append(self.tgt_tokenizer.ids_to_text(translation_ids))
        finally:
            self.train(mode=mode)
>>>>>>> 95c8dfea
        return res

    @classmethod
    def list_available_models(cls) -> Optional[Dict[str, str]]:
        pass<|MERGE_RESOLUTION|>--- conflicted
+++ resolved
@@ -330,19 +330,6 @@
         Returns:
             list of translated strings
         """
-<<<<<<< HEAD
-        res = []
-        for txt in text:
-            src = torch.tensor(self.src_tokenizer.text_to_ids(txt), device=self.device)
-            src = torch.unsqueeze(src, 0)
-            src_embeddings = self.src_embedding_layer(input_ids=src)
-            # src_embeddings *= src_embeddings.new_tensor(self.emb_scale)
-            src_mask = src != self.src_tokenizer.pad_id
-            src_hiddens = self.encoder(src_embeddings, src_mask)
-            beam_results = self.beam_search(encoder_hidden_states=src_hiddens, encoder_input_mask=src_mask)
-            translation_ids = beam_results.cpu()[0].numpy()
-            res.append(self.tgt_tokenizer.ids_to_text(translation_ids))
-=======
         mode = self.training
         try:
             self.eval()
@@ -353,6 +340,7 @@
                 src = torch.Tensor(ids).long().to(self._device).unsqueeze(0)
                 src_mask = torch.ones_like(src)
                 src_embeddings = self.src_embedding_layer(input_ids=src)
+                # src_embeddings *= src_embeddings.new_tensor(self.emb_scale)
                 src_hiddens = self.encoder(src_embeddings, src_mask)
                 beam_results = self.beam_search(encoder_hidden_states=src_hiddens, encoder_input_mask=src_mask)
                 beam_results = self.filter_predicted_ids(beam_results)
@@ -360,7 +348,6 @@
                 res.append(self.tgt_tokenizer.ids_to_text(translation_ids))
         finally:
             self.train(mode=mode)
->>>>>>> 95c8dfea
         return res
 
     @classmethod
