# Copyright (c) 2021, NVIDIA CORPORATION.  All rights reserved.
#
# Licensed under the Apache License, Version 2.0 (the "License");
# you may not use this file except in compliance with the License.
# You may obtain a copy of the License at
#
#     http://www.apache.org/licenses/LICENSE-2.0
#
# Unless required by applicable law or agreed to in writing, software
# distributed under the License is distributed on an "AS IS" BASIS,
# WITHOUT WARRANTIES OR CONDITIONS OF ANY KIND, either express or implied.
# See the License for the specific language governing permissions and
# limitations under the License.

import copy
import csv
import json
import math
import os
import sys
from collections import OrderedDict as od
from omegaconf import OmegaConf, open_dict
from datetime import datetime
from typing import Union, Optional, List, Type, Tuple, Dict

import librosa
import tempfile
import diff_match_patch
import wget
from tqdm.auto import tqdm
import numpy as np
import soundfile as sf
import torch
import nemo.collections.asr as nemo_asr

from nemo.collections.asr.metrics.wer import WER, word_error_rate
from nemo.collections.asr.metrics.wer_bpe import WERBPE
from nemo.collections.asr.metrics.rnnt_wer_bpe import RNNTBPEWER
from nemo.collections.asr.models import ClusteringDiarizer, EncDecCTCModel, EncDecCTCModelBPE, EncDecRNNTBPEModel
from nemo.collections.asr.parts.utils.speaker_utils import (
    get_uniqname_from_filepath,
    audio_rttm_map,
    labels_to_rttmfile,
    rttm_to_labels,
    write_rttm2manifest,
)
from nemo.collections.asr.parts.utils.streaming_utils import AudioFeatureIterator, FrameBatchASR
from nemo.collections.common.tokenizers.tokenizer_spec import TokenizerSpec
from nemo_text_processing.text_normalization.normalize import Normalizer
from nemo.utils import logging
from nemo.utils.decorators.experimental import experimental

try:
    import arpa
except:
    logging.info("arpa is not installed. You must install arpa to refine diarization result with LM.")


__all__ = ['ASR_DIAR_OFFLINE']

NONE_LIST = ['None', 'none', 'null', '']


def dump_json_to_file(file_path, riva_dict):
    """Write a json file from the riva_dict dictionary.
    """
    with open(file_path, "w") as outfile:
        json.dump(riva_dict, outfile, indent=4)


def write_txt(w_path, val):
    """Write a text file from the string input.
    """
    with open(w_path, "w") as output:
        output.write(val + '\n')
    return None

def get_diff_text(text1: List[str], text2: List[str]) -> List[Tuple[int, str]]:
    """
    """
    orig_words = '\n'.join(text1.split()) + '\n'
    pred_words = '\n'.join(text2.split()) + '\n'

    diff = diff_match_patch.diff_match_patch()
    diff.Diff_Timeout = 0
    orig_enc, pred_enc, enc = diff.diff_linesToChars(orig_words, pred_words)
    diffs = diff.diff_main(orig_enc, pred_enc, False)
    diff.diff_charsToLines(diffs, enc)
    return diffs

def get_speaker_error_mismatch(ctm_error_dict, error_buffer, w_range_buffer, pred_rttm_eval):
    correct_count, error_count, align_error = 0, 0, []
    _pred, _ref = 0, 0
    for k, _d in enumerate(error_buffer):
        if _d[0] == 1:
            stt, end = w_range_buffer[k]
            bool_list = [ _bool for _bool in pred_rttm_eval[stt:end] ]
            error_count = len(bool_list) - sum(bool_list)
            _pred = len(_d[1].strip().split('\n'))
        if _d[0] == -1:
            _ref = len(_d[1].strip().split('\n'))
    _min = min(_pred, _ref)
    if _pred > _ref:
        _sub, _ins, _del = _min, _pred - _min, 0
    if _pred < _ref:
        _sub, _ins, _del = _min, 0, _ref - _min
    if _pred ==  _ref:
        _sub, _ins, _del = _min, 0, 0
    ctm_error_dict['diar_confuse_count'] += error_count
    ctm_error_dict['asr_ins_count'] += _ins
    ctm_error_dict['asr_del_count'] += _del
    ctm_error_dict['asr_sub_count'] += _sub

def get_speaker_error_match(ctm_error_dict, w_range, ctm_info_list, pred_info_list, mapping_dict):
    error_count, align_error_list = 0, []

    for ref, prd in zip(range(w_range[0][0], w_range[0][1]), range(w_range[1][0], w_range[1][1])):
        ref_spk, ref_start, ref_end = ctm_info_list[ref]
        pred_spk, pred_start, pred_end = pred_info_list[prd]
        if pred_spk in mapping_dict: 
            error_count += 1 if ref_spk != mapping_dict[pred_spk] else 0
        else:
            error_count += 1
        align_error_list.append(ref_start - pred_start)
    ctm_error_dict['diar_confuse_count'] += error_count
    return error_count, align_error_list

class ASR_DIAR_OFFLINE(object):
    """
    A Class designed for performing ASR and diarization together.
    """

    def __init__(self, **cfg_diarizer):
        self.manifest_filepath = cfg_diarizer['manifest_filepath']
        self.params = cfg_diarizer['asr']['asr_parameters']
        self.ctc_decoder_params = cfg_diarizer['asr']['ctc_decoder_parameters']
        self.realigning_lm_params = cfg_diarizer['asr']['realigning_lm_parameters']
        self.ASR_model_name = cfg_diarizer['asr']['model_path']
        self.nonspeech_threshold = self.params['asr_based_vad_threshold']
        self.root_path = None
        self.fix_word_ts_with_VAD = False
        self.fix_diar_with_lm = True
        self.run_ASR = None
        self.encdec_class = None
        self.ctm_exists = False
        self.frame_VAD = {}
<<<<<<< HEAD
        self.align_error_list = []
        self.normalizer = normalizer = Normalizer(input_case='lower_cased', lang='en')
        self.AUDIO_RTTM_MAP = audio_rttm_map(self.manifest_filepath)
=======
        self.AUDIO_RTTM_MAP = {}

    def set_asr_model(self, asr_model):
        """
        Setup the parameters for the given ASR model
        Currently, the following models are supported:
            stt_en_conformer_ctc_large
            stt_en_conformer_ctc_medium
            stt_en_conformer_ctc_small
            QuartzNet15x5Base-En
        """

        if 'QuartzNet' in asr_model:
            self.run_ASR = self.run_ASR_QuartzNet_CTC
            asr_model = EncDecCTCModel.from_pretrained(model_name=asr_model, strict=False)
            self.params['offset'] = -0.18
            self.model_stride_in_secs = 0.02
            self.asr_delay_sec = -1 * self.params['offset']

        elif 'conformer_ctc' in asr_model:
            self.run_ASR = self.run_ASR_BPE_CTC
            asr_model = EncDecCTCModelBPE.from_pretrained(model_name=asr_model, strict=False)
            self.model_stride_in_secs = 0.04
            self.asr_delay_sec = 0.0
            self.params['offset'] = 0
            self.chunk_len_in_sec = 1.6
            self.total_buffer_in_secs = 4

        elif 'citrinet' in asr_model:
            self.run_ASR = self.run_ASR_BPE_CTC
            asr_model = EncDecCTCModelBPE.from_pretrained(model_name=asr_model, strict=False)
            self.model_stride_in_secs = 0.08
            self.asr_delay_sec = 0.0
            self.params['offset'] = 0
            self.chunk_len_in_sec = 1.6
            self.total_buffer_in_secs = 4

        elif 'conformer_transducer' in asr_model or 'contextnet' in asr_model:
            self.run_ASR = self.run_ASR_BPE_RNNT
            asr_model = EncDecRNNTBPEModel.from_pretrained(model_name=asr_model, strict=False)
            self.model_stride_in_secs = 0.04
            self.asr_delay_sec = 0.0
            self.params['offset'] = 0
            self.chunk_len_in_sec = 1.6
            self.total_buffer_in_secs = 4
        else:
            raise ValueError(f"ASR model name not found: {asr_model}")
        self.params['time_stride'] = self.model_stride_in_secs
        self.asr_batch_size = 16
        asr_model.eval()

>>>>>>> 370fbe28
        self.audio_file_list = [value['audio_filepath'] for _, value in self.AUDIO_RTTM_MAP.items()]
        if self.realigning_lm_params['arpa_language_model']:
            self.realigning_lm = self.load_realigning_LM()
        else:
            self.realigning_lm = None

        self.color_palette = {'speaker_0': '\033[1;32m',
                              'speaker_1': '\033[1;34m',
                              'speaker_2': '\033[1;30m',
                              'speaker_3': '\033[1;31m',
                              'speaker_4': '\033[1;35m',
                              'speaker_5': '\033[1;36m',
                              'speaker_6': '\033[1;37m',
                              'speaker_7': '\033[1;30m',
                              'speaker_8': '\033[1;33m',
                              'speaker_9': '\033[0;34m',
                              'white': '\033[0;37m'}

    def load_realigning_LM(self):    
        if 'arpa' in sys.modules:
            return arpa.loadf(self.realigning_lm_params['arpa_language_model'])[0]
        else:
            logging.info("You must install arpa to refine diarization result with LM. Skipping realigning.")
            return None

    def save_VAD_labels_list(self, word_ts_dict):
        """
        Get non_speech labels from logit output. The logit output is obtained from
        run_ASR() function.

        Args:
            word_ts_dict (dict):
                List that contains word timestamps.
            audio_file_list (list):
                List of audio file paths.
        """
        self.VAD_RTTM_MAP = {}
        for idx, (uniq_id, word_timestamps) in enumerate(word_ts_dict.items()):
            speech_labels_float = self._get_speech_labels_from_decoded_prediction(word_timestamps)
            speech_labels = self.get_str_speech_labels(speech_labels_float)
            output_path = os.path.join(self.root_path, 'pred_rttms')
            if not os.path.exists(output_path):
                os.makedirs(output_path)
            filename = labels_to_rttmfile(speech_labels, uniq_id, output_path)
            self.VAD_RTTM_MAP[uniq_id] = {'audio_filepath': self.audio_file_list[idx], 'rttm_filepath': filename}

    def _get_speech_labels_from_decoded_prediction(self, input_word_ts):
        """
        Extract speech labels from the ASR output (decoded predictions)

        Args:
            input_word_ts (list):
                List that contains word timestamps.

        Return:
            word_ts (list):
                The ranges of the speech segments, which are merged ranges of input_word_ts.
        """
        speech_labels = []
        word_ts = copy.deepcopy(input_word_ts)
        if word_ts == []:
            return speech_labels
        else:
            count = len(word_ts) - 1
            while count > 0:
                if len(word_ts) > 1:
                    if word_ts[count][0] - word_ts[count - 1][1] <= self.nonspeech_threshold:
                        trangeB = word_ts.pop(count)
                        trangeA = word_ts.pop(count - 1)
                        word_ts.insert(count - 1, [trangeA[0], trangeB[1]])
                count -= 1
        return word_ts

    def get_word_ts_from_spaces(self, char_ts, _spaces_in_sec, end_stamp):
        """
        Get word-timestamps from the spaces in the decoded prediction.

        Args:
            char_ts (list):
                The time-stamps for each character.
            _spaces_in_sec (list):
                List contains the start and the end time of each space.
            end_stamp (float):
                The end time of the session in sec.

        Return:
            word_timestamps (list):
                List of the timestamps for the resulting words.
        """
        start_stamp_in_sec = round(char_ts[0] * self.params['time_stride'] - self.asr_delay_sec, 2)
        end_stamp_in_sec = round(end_stamp * self.params['time_stride'] - self.asr_delay_sec, 2)
        word_timetamps_middle = [
            [
                round(_spaces_in_sec[k][1] - self.asr_delay_sec, 2),
                round(_spaces_in_sec[k + 1][0] - self.asr_delay_sec, 2),
            ]
            for k in range(len(_spaces_in_sec) - 1)
        ]
        word_timestamps = (
            [[start_stamp_in_sec, round(_spaces_in_sec[0][0] - self.asr_delay_sec, 2)]]
            + word_timetamps_middle
            + [[round(_spaces_in_sec[-1][1] - self.asr_delay_sec, 2), end_stamp_in_sec]]
        )
        return word_timestamps

    def run_diarization(
        self, diar_model_config, words_and_timestamps,
    ):
        """
        Run the diarization process using the given VAD timestamp (oracle_manifest).

        Args:
            word_and_timestamps (list):
                List contains words and word-timestamps
        """

        if diar_model_config.diarizer.asr.asr_parameters.asr_based_vad:
            self.save_VAD_labels_list(words_and_timestamps)
            oracle_manifest = os.path.join(self.root_path, 'asr_vad_manifest.json')
            oracle_manifest = write_rttm2manifest(self.VAD_RTTM_MAP, oracle_manifest)
            diar_model_config.diarizer.vad.model_path = None
            diar_model_config.diarizer.vad.external_vad_manifest = oracle_manifest

        oracle_model = ClusteringDiarizer(cfg=diar_model_config)
        score = oracle_model.diarize()
        if diar_model_config.diarizer.vad.model_path is not None:
            self.get_frame_level_VAD(vad_processing_dir=oracle_model.vad_pred_dir)

        diar_hyp = {}
        for k, audio_file_path in enumerate(self.audio_file_list):
            uniq_id = get_uniqname_from_filepath(audio_file_path)
            pred_rttm = os.path.join(self.root_path, 'pred_rttms', uniq_id + '.rttm')
            diar_hyp[uniq_id] = rttm_to_labels(pred_rttm)
        return diar_hyp, score

    def get_frame_level_VAD(self, vad_processing_dir):
        """
        Read frame-level VAD.
        Args:
            oracle_model (ClusteringDiarizer):
                ClusteringDiarizer instance.
            audio_file_path (List):
                List contains file paths for audio files.
        """
        for uniq_id in self.AUDIO_RTTM_MAP:
            frame_vad = os.path.join(vad_processing_dir, uniq_id + '.median')
            frame_vad_float_list = []
            with open(frame_vad, 'r') as fp:
                for line in fp.readlines():
                    frame_vad_float_list.append(float(line.strip()))
            self.frame_VAD[uniq_id] = frame_vad_float_list

    def gather_eval_results(self, metric, mapping_dict, total_riva_dict):
        """
        Gathers diarization evaluation results from pyannote DiarizationErrorRate metric object.
        Inputs
        metric (DiarizationErrorRate metric): DiarizationErrorRate metric pyannote object 
        mapping_dict (dict): Dictionary containing speaker mapping labels for each audio file with key as uniq name
        Returns
        DER_result_dict (dict): Dictionary containing scores for each audio file along with aggreated results
        """
        results = metric.results_
        DER_result_dict = {}
        count_correct_spk_counting = 0
        for result in results:
            key, score = result
            pred_rttm = os.path.join(self.root_path, 'pred_rttms', key + '.rttm')
            pred_labels = rttm_to_labels(pred_rttm)

            est_n_spk = self.get_num_of_spk_from_labels(pred_labels)
            ref_rttm = self.AUDIO_RTTM_MAP[key]['rttm_filepath']
            ref_labels = rttm_to_labels(ref_rttm)
            ref_n_spk = self.get_num_of_spk_from_labels(ref_labels)
            DER, CER, FA, MISS = (
                score['diarization error rate'],
                score['confusion'],
                score['false alarm'],
                score['missed detection'],
            )
            DER_result_dict[key] = {
                "DER": DER,
                "CER": CER,
                "FA": FA,
                "MISS": MISS,
                "n_spk": est_n_spk,
                "mapping": mapping_dict[key],
                "spk_counting": (est_n_spk == ref_n_spk),
            }
            count_correct_spk_counting += int(est_n_spk == ref_n_spk)

        DER, CER, FA, MISS = (
            abs(metric),
            metric['confusion'] / metric['total'],
            metric['false alarm'] / metric['total'],
            metric['missed detection'] / metric['total'],
        )
        DER_result_dict["total"] = {
            "DER": DER,
            "CER": CER,
            "FA": FA,
            "MISS": MISS,
            "spk_counting_acc": count_correct_spk_counting / len(metric.results_),
        }

        return DER_result_dict

    @staticmethod
    def closest_silence_start(vad_index_word_end, vad_frames, params, offset=10):
        """
        Find the closest silence frame from the given starting position.

        Args:
            vad_index_word_end (float):
                The timestamp of the end of the current word.
            vad_frames (numpy.array):
                The numpy array that contains frame-level VAD probability.
            params (dict):
                Contains the parameters for diarization and ASR decoding.

        Return:
            c (float):
                A timestamp of the earliest start of a silence region from
                the given time point, vad_index_word_end.
        """

        c = vad_index_word_end + offset
        limit = int(100 * params['max_word_ts_length_in_sec'] + vad_index_word_end)
        while c < len(vad_frames):
            if vad_frames[c] < params['vad_threshold_for_word_ts']:
                break
            else:
                c += 1
                if c > limit:
                    break
        c = min(len(vad_frames) - 1, c)
        c = round(c / 100.0, 2)
        return c

    def compensate_word_ts_list(self, audio_file_list, word_ts_dict, params):
        """
        Compensate the word timestamps based on the VAD output.
        The length of each word is capped by params['max_word_ts_length_in_sec'].

        Args:
            audio_file_list (list):
                List that contains audio file paths.
            word_ts_dict (dict):
                Contains word_ts_stt_end lists.
                word_ts_stt_end = [stt, end]
                    stt: Start of the word in sec.
                    end: End of the word in sec.
            params (dict):
                The parameter dictionary for diarization and ASR decoding.

        Return:
            enhanced_word_ts_dict (list):
                List of the enhanced word timestamp values.
        """
        enhanced_word_ts_dict = []
        for idx, (uniq_id, word_ts_seq_list) in enumerate(word_ts_dict):
            N = len(word_ts_seq_list)
            enhanced_word_ts_buffer = []
            for k, word_ts in enumerate(word_ts_seq_list):
                if k < N - 1:
                    word_len = round(word_ts[1] - word_ts[0], 2)
                    len_to_next_word = round(word_ts_seq_list[k + 1][0] - word_ts[0] - 0.01, 2)
                    if uniq_id in self.frame_VAD:
                        vad_index_word_end = int(100 * word_ts[1])
                        closest_sil_stt = self.closest_silence_start(
                            vad_index_word_end, self.frame_VAD[uniq_id], params
                        )
                        vad_est_len = round(closest_sil_stt - word_ts[0], 2)
                    else:
                        vad_est_len = len_to_next_word
                    min_candidate = min(vad_est_len, len_to_next_word)
                    fixed_word_len = max(min(params['max_word_ts_length_in_sec'], min_candidate), word_len)
                    enhanced_word_ts_buffer.append([word_ts[0], word_ts[0] + fixed_word_len])
                else:
                    enhanced_word_ts_buffer.append([word_ts[0], word_ts[1]])

            enhanced_word_ts_dict[uniq_id] = enhanced_word_ts_buffer
        return enhanced_word_ts_dict

    def write_json_and_transcript(
        self, diar_hyp, word_hyp, word_ts_hyp,
    ):
        """
        Matches the diarization result with the ASR output.
        The words and the timestamps for the corresponding words are matched
        in a for loop.

        Args:
            diar_labels (list):
                List of the Diarization output labels in str.
            word_list (list):
                List of words from ASR inference.
            word_ts_list (list):
                Contains word_ts_stt_end lists.
                word_ts_stt_end = [stt, end]
                    stt: Start of the word in sec.
                    end: End of the word in sec.

        Return:
            total_riva_dict (dict):
                A dictionary contains word timestamps, speaker labels and words.

        """
        total_riva_dict = {}
        if self.fix_word_ts_with_VAD:
            if self.frame_VAD == {}:
                logging.info(
                    f"VAD timestamps are not provided and skipping word timestamp fix. Please check the VAD model."
                )
            word_ts_refined = self.compensate_word_ts_list(self.audio_file_list, word_ts_hyp, self.params)
        else:
            word_ts_refined = word_ts_hyp

        for k, audio_file_path in enumerate(self.audio_file_list):
            uniq_id = get_uniqname_from_filepath(audio_file_path)
            pred_rttm = os.path.join(self.root_path, 'pred_rttms', uniq_id + '.rttm')
            labels = rttm_to_labels(pred_rttm)

            audacity_label_words = []
            n_spk = self.get_num_of_spk_from_labels(labels)
            words = word_hyp[uniq_id]
            riva_dict = od(
                {
                    'status': 'Success',
                    'session_id': uniq_id,
                    'transcription': ' '.join(words),
                    'speaker_count': n_spk,
                    'words': [],
                }
            )
            gecko_dict = od({'schemaVersion': 2.0, 'monologues': []})

            start_point, end_point, speaker = labels[0].split()
<<<<<<< HEAD
=======
            words = word_list[k]
            prev_speaker = ''
            terms_list = []
>>>>>>> 370fbe28

            logging.info(f"Creating results for Session: {uniq_id} n_spk: {n_spk} ")
            word_pos, idx = 0, 0
            word_dict_seq_list = []
            for j, word_ts_stt_end in enumerate(word_ts_hyp[uniq_id]):
                word_pos = self.get_word_timestamp_anchor(word_ts_stt_end)
                if word_pos > float(end_point):
                    idx += 1
                    idx = min(idx, len(labels) - 1)
                    old_speaker = speaker
                    start_point, end_point, speaker = labels[idx].split()
                
                refined_word_ts_stt_end = word_ts_refined[uniq_id][j]
                stt_sec, end_sec = round(refined_word_ts_stt_end[0], 2), round(refined_word_ts_stt_end[1], 2)
                word_dict_seq_list.append({'word': words[j], 'start_time': stt_sec, 'end_time': end_sec, 'speaker_label': speaker})
            
            if self.realigning_lm:
                logging.info(f"Fixing diarization results of {uniq_id} with a realigning language model. ")
                word_dict_seq_list = self.realign_words_with_lm(word_dict_seq_list, self.realigning_lm)
                
            start_point, end_point, speaker = labels[0].split()
            string_out = self.print_time(speaker, start_point, end_point, self.params, previous_string='')
            old_speaker = speaker
            word_pos, idx = 0, 0
            for k, line_dict in enumerate(word_dict_seq_list):
                word, speaker = line_dict['word'], line_dict['speaker_label']
                word_ts_stt_end = [line_dict['start_time'], line_dict['end_time']]
                (start_point, end_point) = word_ts_stt_end
                if speaker != old_speaker:
                    string_out = self.print_time(speaker, start_point, end_point, self.params, previous_string=string_out)
                else:
                    string_out = self.print_time(speaker, start_point, end_point, self.params, previous_string=string_out, replace_time=True)
                string_out = self.print_word(string_out, word, self.params)
                stt_sec, end_sec = round(word_ts_stt_end[0], 2), round(word_ts_stt_end[1], 2)
<<<<<<< HEAD
                riva_dict = self.add_json_to_dict(riva_dict, word, stt_sec, end_sec, speaker)
                total_riva_dict[uniq_id] = riva_dict
                old_speaker = speaker
            
            if self.params['break_lines']:
                string_out = self.break_lines(string_out)
            audacity_label_words = self.get_audacity_label(
                words[j], stt_sec, end_sec, speaker, audacity_label_words
            )
=======
                riva_dict = self.add_json_to_dict(riva_dict, words[j], stt_sec, end_sec, speaker)

                if speaker != prev_speaker:
                    if len(terms_list) != 0:
                        gecko_dict['monologues'].append(
                            {'speaker': {'name': None, 'id': prev_speaker}, 'terms': terms_list}
                        )
                    terms_list = []
                    prev_speaker = speaker
                terms_list.append({'start': stt_sec, 'end': end_sec, 'text': words[j], 'type': 'WORD'})

                audacity_label_words = self.get_audacity_label(
                    words[j], stt_sec, end_sec, speaker, audacity_label_words
                )
>>>>>>> 370fbe28

            total_riva_dict[uniq_id] = riva_dict
            gecko_dict['monologues'].append({'speaker': {'name': None, 'id': speaker}, 'terms': terms_list})
            self.write_and_log(uniq_id, riva_dict, string_out, audacity_label_words, gecko_dict)

        return total_riva_dict

    def get_word_timestamp_anchor(self, word_ts_stt_end):
        if self.params['word_ts_anchor'] == 'start':
            word_pos = word_ts_stt_end[1] 
        if self.params['word_ts_anchor'] == 'end':
            word_pos = word_ts_stt_end[0] 
        if self.params['word_ts_anchor'] == 'mid':
            word_pos = (word_ts_stt_end[0] + word_ts_stt_end[1]) / 2
        else:
            logging.info("word_ts_anchor: {self.params['word_ts_anchor']} is not a supported option. Using the default 'mid' option.")
            word_pos = (word_ts_stt_end[0] + word_ts_stt_end[1]) / 2

        if self.ctc_decoder_params['pretrained_language_model']:
            word_pos = word_pos + self.ctc_decoder_params['offset']
        return word_pos

    @experimental
    def realign_words_with_lm(self, word_dict_seq_list, lm):
        N_range = (self.realigning_lm_params['min_number_of_words'], 
                   self.realigning_lm_params['max_number_of_words'])
        stt_end = ['</s>', '<s>']
        word_seq_len = len(word_dict_seq_list)
        hyp_w_dict_list, spk_list = [] , []
        for k, line_dict in enumerate(word_dict_seq_list):
            word, spk_label = line_dict['word'], line_dict['speaker_label']
            hyp_w_dict_list.append(word)
            spk_list.append(spk_label)

        org_spk_list = copy.deepcopy(spk_list) 
        
        realigned_list = []
        for k, line_dict in enumerate(word_dict_seq_list):
            if k < N_range[1]:
                N1 = max(k, N_range[0])
                N2 = min(word_seq_len - k, N_range[1])
            elif k > (word_seq_len - N_range[1]):
                N1 = min(k, N_range[1])
                N2 = max(word_seq_len - k, N_range[0])
            else:
                N1, N2 = N_range[1], N_range[1]
             
            if N_range[0] < k < (word_seq_len - N_range[0]):
                hyp_former = lm.log_s(' '.join(hyp_w_dict_list[k-N1:k] + stt_end + hyp_w_dict_list[k:k+N2]))
                hyp_neutral = lm.log_s(' '.join(hyp_w_dict_list[k-N1:k+1] + stt_end +  hyp_w_dict_list[k+1:k+N2]))
                log_p = [hyp_former, hyp_neutral] # hyp_latter]
                p_order = np.argsort(log_p)[::-1]
            
                if log_p[p_order[0]] > log_p[p_order[1]] + self.realigning_lm_params['logprob_diff_threshold']:
                    if p_order[0] == 0:
                        org_spk_list[k] = spk_list[k+1]
                line_dict['speaker_label'] = org_spk_list[k]
            realigned_list.append(line_dict)
        return realigned_list

    def get_alignment_errors(self, ctm_content, hyp_w_dict_list, mapping_dict):
        """

        all_correct_count: Counts the word if both hypothesis word and speaker label are correct.
        error_count : Number of words that have wrong speaker labels.


        """

        ctm_ref_word_seq, ctm_info_list = [], []
        pred_word_seq, pred_info_list, pred_rttm_eval = [], [], []

        for ctm_line in ctm_content:
            spl  = ctm_line.split()
            ctm_ref_word_seq.append(spl[4])
            ctm_info_list.append([spl[1], float(spl[2]), float(spl[3])])

        for w_dict in hyp_w_dict_list:
            pred_rttm_eval.append(w_dict['diar_correct'])
            pred_word_seq.append(w_dict['word'])
            pred_info_list.append([w_dict['speaker_label'], w_dict['start_time'], w_dict['end_time']])
        
        ctm_text  = ' '.join(ctm_ref_word_seq)
        pred_text = ' '.join(pred_word_seq)
        diff = get_diff_text(ctm_text, pred_text)

        ref_word_count, pred_word_count, all_correct_count, wder_count = 0, 0, 0, 0
        ctm_error_dict = {'ref_word_count': 0, 
                          'asr_ins_count': 0,
                          'asr_del_count': 0,
                          'asr_sub_count': 0,
                          'pred_word_count': 0,
                          'diar_confuse_count':0,
                          'all_correct_count': 0,
                          'wder_pred_asr':0,
                          'wder_ref_trans':0}

        error_buffer, w_range_buffer, cumul_align_error = [], [], []
        for k, d in enumerate(diff):
            word_seq = d[1].strip().split('\n')
            if d[0] == 0:
                if error_buffer != []:
                    get_speaker_error_mismatch(ctm_error_dict, error_buffer, w_range_buffer,  pred_rttm_eval)
                    error_buffer, w_range_buffer = [], []
                w_range = [(ctm_error_dict['ref_word_count'], ctm_error_dict['ref_word_count'] + len(word_seq)), 
                           (ctm_error_dict['pred_word_count'], ctm_error_dict['pred_word_count'] + len(word_seq))]
                error_count, align_error = get_speaker_error_match(ctm_error_dict, w_range, ctm_info_list, pred_info_list, mapping_dict)
                ctm_error_dict['all_correct_count'] += len(word_seq) - error_count
                ctm_error_dict['ref_word_count'] += len(word_seq)
                ctm_error_dict['pred_word_count'] += len(word_seq)
                cumul_align_error += align_error
            elif d[0] == -1:
                error_buffer.append(d)
                w_range_buffer.append((ref_word_count, ref_word_count + len(word_seq)))
                ctm_error_dict['ref_word_count'] += len(word_seq)
            elif d[0] == 1:
                error_buffer.append(d)
                w_range_buffer.append((pred_word_count, pred_word_count + len(word_seq)))
                ctm_error_dict['pred_word_count'] += len(word_seq)
        
        if error_buffer != []:
            get_speaker_error_mismatch(ctm_error_dict, error_buffer, w_range_buffer,  pred_rttm_eval)
            error_buffer, w_range_buffer = [], []
   
        sum_wer = sum([ ctm_error_dict[key] for key in ['asr_ins_count', 'asr_del_count', 'asr_sub_count'] ])
        ctm_error_dict['wer_ctm'] = round(sum_wer/ctm_error_dict['pred_word_count'], 4)
        ctm_error_dict['wder_pred_asr'] = round(ctm_error_dict['diar_confuse_count']/ctm_error_dict['pred_word_count'], 4)
        ctm_error_dict['wder_ref_trans'] = round(ctm_error_dict['diar_confuse_count']/ctm_error_dict['ref_word_count'], 4)
        return cumul_align_error, ctm_error_dict


    def get_WDER(self, total_riva_dict, DER_result_dict):
        """
        Calculate word-level diarization error rate (WDER). WDER is calculated by
        counting the the wrongly diarized words and divided by the total number of words
        recognized by the ASR model.

        Args:
            total_riva_dict (dict):
                The dictionary that stores riva_dict(dict) indexed by uniq_id variable.
            DER_result_dict (dict):
                The dictionary that stores DER, FA, Miss, CER, mapping, the estimated
                number of speakers and speaker counting accuracy.
            ref_labels_list (list):
                List that contains the ground truth speaker labels for each segment.

        Return:
            wder_dict (dict):
                A dictionary contains WDER value for each session and total WDER.
        """
        wder_dict, count_dict = {'session_level': {}}, {}
        asr_eval_dict = {'hypotheses_list': [], 'references_list': []}
        align_error_list = []

        count_dict['total_ctm_wder_count'], count_dict['total_asr_and_spk_correct_words'] = 0, 0
        count_dict['grand_total_ctm_word_count'], count_dict['grand_total_pred_word_count'], count_dict['grand_total_correct_word_count'] = 0, 0, 0
        for k, audio_file_path in enumerate(self.audio_file_list):

            uniq_id = get_uniqname_from_filepath(audio_file_path)
            ref_rttm = self.AUDIO_RTTM_MAP[uniq_id]['rttm_filepath']
            labels = rttm_to_labels(ref_rttm)
            mapping_dict = DER_result_dict[uniq_id]['mapping']
            hyp_w_dict_list = total_riva_dict[uniq_id]['words']
            hyp_w_dict_list, word_seq_list, correct_word_count, rttm_wder = self.calculate_WDER_from_RTTM(hyp_w_dict_list, labels, mapping_dict)            
            
            # If CTM files are provided, evaluate word-level diarization and wer with the CTM files.
            error_dict = {}
            if self.AUDIO_RTTM_MAP[uniq_id]['ctm_filepath']:
                ctm_content = open(self.AUDIO_RTTM_MAP[uniq_id]['ctm_filepath']).readlines()
                self.get_ctm_based_eval(ctm_content, error_dict, count_dict, hyp_w_dict_list, mapping_dict)

            error_dict['wder_rttm'] = rttm_wder
            wder_dict['session_level'][uniq_id] = error_dict

            asr_eval_dict['hypotheses_list'].append(' '.join(word_seq_list))
            asr_eval_dict['references_list'].append(self.AUDIO_RTTM_MAP[uniq_id]['text'])

            count_dict['grand_total_pred_word_count'] += len(hyp_w_dict_list)
            count_dict['grand_total_correct_word_count'] += correct_word_count
            print(uniq_id, error_dict)

        wder_dict = self.get_wder_dict_values(asr_eval_dict, wder_dict, count_dict, align_error_list)
        return wder_dict

    def calculate_WDER_from_RTTM(self, hyp_w_dict_list, labels, mapping_dict):
        """


        """
        correct_word_count = 0
        ref_label_list = [[float(x.split()[0]), float(x.split()[1])] for x in labels]
        ref_label_array = np.array(ref_label_list)
        word_seq_list = []
        for w_idx in range(len(hyp_w_dict_list)):
            wdict = hyp_w_dict_list[w_idx]
            wdict['diar_correct'] = False
            speaker_label = wdict['speaker_label']
            if speaker_label in mapping_dict:
                est_spk_label = mapping_dict[speaker_label]
            else:
                continue
            word_range = np.array([wdict['start_time'], wdict['end_time']])
            word_seq_list.append(wdict['word'])
            word_range_tile = np.tile(word_range, (ref_label_array.shape[0], 1))
            ovl_bool = self.isOverlapArray(ref_label_array, word_range_tile)
            if np.any(ovl_bool) == False:
                continue

            ovl_length = self.getOverlapRangeArray(ref_label_array, word_range_tile)

            if self.params['lenient_overlap_WDER']:
                ovl_length_list = list(ovl_length[ovl_bool])
                max_ovl_sub_idx = np.where(ovl_length_list == np.max(ovl_length_list))[0]
                max_ovl_idx = np.where(ovl_bool == True)[0][max_ovl_sub_idx]
                ref_spk_labels = [x.split()[-1] for x in list(np.array(labels)[max_ovl_idx])]
                if est_spk_label in ref_spk_labels:
                    correct_word_count += 1
                    wdict['diar_correct'] = True
            else:
                max_ovl_sub_idx = np.argmax(ovl_length[ovl_bool])
                max_ovl_idx = np.where(ovl_bool == True)[0][max_ovl_sub_idx]
                _, _, ref_spk_label = labels[max_ovl_idx].split()
                if est_spk_label == ref_spk_labels:
                    correct_word_count += 1
                    wdict['diar_correct'] = True
            hyp_w_dict_list[w_idx] = wdict
        rttm_wder = round(1 - (correct_word_count / len(hyp_w_dict_list)), 4)
        return hyp_w_dict_list, word_seq_list, correct_word_count, rttm_wder

    def get_ctm_based_eval(self, ctm_content, error_dict, count_dict, hyp_w_dict_list, mapping_dict):
        """

        """
        self.ctm_exists = True
        count_dict['grand_total_ctm_word_count'] += len(ctm_content)
        align_errors, ctm_error_dict = self.get_alignment_errors(ctm_content, hyp_w_dict_list, mapping_dict)
        count_dict['total_asr_and_spk_correct_words'] += ctm_error_dict['all_correct_count']
        count_dict['total_ctm_wder_count'] += ctm_error_dict['diar_confuse_count']
        self.align_error_list += align_errors
        error_dict.update(ctm_error_dict)
        

    def get_wder_dict_values(self, asr_eval_dict, wder_dict, count_dict, align_error_list):
        """


        """
        if '-' in asr_eval_dict['references_list'] or None in asr_eval_dict['references_list']:
            wer = None
        else:
            wer = word_error_rate(hypotheses=asr_eval_dict['hypotheses_list'], references=asr_eval_dict['references_list'])
        
        wder_dict['total_WER'] = wer
        wder_dict['total_wder_rttm'] = 1 - (count_dict['grand_total_correct_word_count'] / count_dict['grand_total_pred_word_count'])
        wder_dict['total_wder_ctm_ref_trans'] = count_dict['total_ctm_wder_count']/ count_dict['grand_total_ctm_word_count'] if count_dict['grand_total_ctm_word_count'] > 0 else None
        wder_dict['total_wder_ctm_pred_asr'] = count_dict['total_ctm_wder_count'] / count_dict['grand_total_pred_word_count'] if count_dict['grand_total_pred_word_count'] > 0 else None
        wder_dict['total_asrdiar_acc'] = count_dict['total_asr_and_spk_correct_words'] / count_dict['grand_total_ctm_word_count'] if count_dict['grand_total_ctm_word_count'] > 0 else None
        wder_dict['total_alignment_error_mean'] = np.mean(self.align_error_list).round(4) if self.align_error_list != [] else None
        wder_dict['total_alignment_error_std'] = np.std(self.align_error_list).round(4) if self.align_error_list != [] else None
        return wder_dict


    def get_str_speech_labels(self, speech_labels_float):
        """Convert speech_labels_float to a list contains string values
        """
        speech_labels = []
        for start, end in speech_labels_float:
            speech_labels.append("{:.3f} {:.3f} speech".format(start, end))
        return speech_labels
    
    def write_result_in_csv(self, args, WDER_dict, DER_result_dict, effective_WDER):
        """
        This function is for development use.
        Saves the diarization result into a csv file.
        """
        row = [
            args.asr_based_vad_threshold,
            WDER_dict['total'],
            DER_result_dict['total']['DER'],
            DER_result_dict['total']['FA'],
            DER_result_dict['total']['MISS'],
            DER_result_dict['total']['CER'],
            DER_result_dict['total']['spk_counting_acc'],
            effective_WDER,
        ]

        with open(os.path.join(self.root_path, args.csv), 'a') as csvfile:
            csvwriter = csv.writer(csvfile)
            csvwriter.writerow(row)

    def write_session_level_result_in_csv(self, args, WDER_dict, DER_result_dict):
        """
        This function is for development use.
        Saves the diarization result into a csv file.
        """
        row = [
            args.asr_based_vad_threshold,
            WDER_dict['total'],
            DER_result_dict['total']['DER'],
            DER_result_dict['total']['FA'],
            DER_result_dict['total']['MISS'],
            DER_result_dict['total']['CER'],
            DER_result_dict['total']['spk_counting_acc'],
            effective_WDER,
        ]

        with open(os.path.join(self.root_path, args.csv), 'a') as csvfile:
            csvwriter = csv.writer(csvfile)
            csvwriter.writerow(row)

    @staticmethod
    def break_lines(string_out, max_line_N=90):
        split_string_out = string_out.split('\n')
        return_string_out = []
        for org_chunk in split_string_out:
            buffer = []
            color_str = ''
            chunk = org_chunk
            if len(chunk) > max_line_N:
                for i in range(0, len(chunk), max_line_N):
                    buffer.append(color_str+chunk[i:i+max_line_N])
                return_string_out.extend(buffer)
            else:
                return_string_out.append(org_chunk)
        return '\n'.join(return_string_out)


    @staticmethod
    def _get_spaces(trans, char_ts, time_stride):
        """
        Collect the space symbols with a list of words.

        Args:
            trans (list):
                List of character output (str).
            timestamps (list):
                List of timestamps (int) for each character.

        Returns:
            spaces_in_sec (list):
                List of the ranges of spaces
            word_list (list):
                List of the words from ASR inference.
        """
        assert (len(trans) > 0) and (len(char_ts) > 0), "Transcript and char_ts length should not be 0."
        assert len(trans) == len(char_ts), "Transcript and timestamp lengths do not match."

        spaces_in_sec, word_list = [], []
        stt_idx = 0
        for k, s in enumerate(trans):
            if s == ' ':
                spaces_in_sec.append(
                    [round(char_ts[k] * time_stride, 2), round((char_ts[k + 1] - 1) * time_stride, 2)]
                )
                word_list.append(trans[stt_idx:k])
                stt_idx = k + 1
        if len(trans) > stt_idx and trans[stt_idx] != ' ':
            word_list.append(trans[stt_idx:])

        return spaces_in_sec, word_list

    def write_and_log(self, uniq_id, riva_dict, string_out, audacity_label_words, gecko_dict):
        """Writes output files and display logging messages.
        """
        ROOT = self.root_path
        logging.info(f"Writing files for id:{uniq_id} at {ROOT}/pred_rttms/")
        dump_json_to_file(f'{ROOT}/pred_rttms/{uniq_id}.json', riva_dict)
        dump_json_to_file(f'{ROOT}/pred_rttms/{uniq_id}_gecko.json', gecko_dict)
        write_txt(f'{ROOT}/pred_rttms/{uniq_id}.txt', string_out.strip())
        write_txt(f'{ROOT}/pred_rttms/{uniq_id}.w.label', '\n'.join(audacity_label_words))
        

    def print_errors(self, DER_result_dict, WDER_dict):
        if self.ctm_exists:
            logging.info(
                f"\nDER            : {DER_result_dict['total']['DER']:.4f} \
                \nFA             : {DER_result_dict['total']['FA']:.4f} \
                \nMISS           : {DER_result_dict['total']['MISS']:.4f} \
                \nCER            : {DER_result_dict['total']['CER']:.4f} \
                \nrttm WDER      : {WDER_dict['total_wder_rttm']:.4f} \
                \nctm WDER-Ref.  : {WDER_dict['total_wder_ctm_ref_trans']:.4f} \
                \nctm WDER-ASR   : {WDER_dict['total_wder_ctm_pred_asr']:.4f} \
                \nctm ACC        : {WDER_dict['total_asrdiar_acc']:.4f} \
                \ntext WER       : {WDER_dict['total_WER']:.4f} \
                \nalign ERR      : Mean: {WDER_dict['total_alignment_error_mean']:.4f} STD:{WDER_dict['total_alignment_error_std']:.4f} \
                \nspk_count_acc  : {DER_result_dict['total']['spk_counting_acc']:.4f}"
            )
        else:
            logging.info(
                f"\nDER      : {DER_result_dict['total']['DER']:.4f} \
                \nFA       : {DER_result_dict['total']['FA']:.4f} \
                \nMISS     : {DER_result_dict['total']['MISS']:.4f} \
                \nCER      : {DER_result_dict['total']['CER']:.4f} \
                \nWDER     : {WDER_dict['total_wder_rttm']:.4f} \
                \nWER      : {WDER_dict['total_WER']:.4f} \
                \nspk_counting_acc : {DER_result_dict['total']['spk_counting_acc']:.4f}"
            )


    @staticmethod
    def clean_trans_and_TS(trans, char_ts):
        """
        Removes the spaces in the beginning and the end.
        The char_ts need to be changed and synced accordingly.

        Args:
            trans (list):
                List of character output (str).
            char_ts (list):
                List of timestamps (int) for each character.

        Returns:
            trans (list):
                List of the cleaned character output.
            char_ts (list):
                List of the cleaned timestamps for each character.
        """
        assert (len(trans) > 0) and (len(char_ts) > 0)
        assert len(trans) == len(char_ts)

        trans = trans.lstrip()
        diff_L = len(char_ts) - len(trans)
        char_ts = char_ts[diff_L:]

        trans = trans.rstrip()
        diff_R = len(char_ts) - len(trans)
        if diff_R > 0:
            char_ts = char_ts[: -1 * diff_R]
        return trans, char_ts

    @staticmethod
    def threshold_non_speech(source_list, params):
        return list(filter(lambda x: x[1] - x[0] > params['asr_based_vad_threshold'], source_list))

    @staticmethod
    def get_effective_WDER(DER_result_dict, WDER_dict):
        return 1 - (
            (1 - (DER_result_dict['total']['FA'] + DER_result_dict['total']['MISS'])) * (1 - WDER_dict['total'])
        )

    @staticmethod
    def isOverlapArray(rangeA, rangeB):
        startA, endA = rangeA[:, 0], rangeA[:, 1]
        startB, endB = rangeB[:, 0], rangeB[:, 1]
        return (endA > startB) & (endB > startA)

    @staticmethod
    def getOverlapRangeArray(rangeA, rangeB):
        left = np.max(np.vstack((rangeA[:, 0], rangeB[:, 0])), axis=0)
        right = np.min(np.vstack((rangeA[:, 1], rangeB[:, 1])), axis=0)
        return right - left

    @staticmethod
    def get_audacity_label(word, stt_sec, end_sec, speaker, audacity_label_words):
        spk = speaker.split('_')[-1]
        audacity_label_words.append(f'{stt_sec}\t{end_sec}\t[{spk}] {word}')
        return audacity_label_words

    @staticmethod  
    def print_time(speaker, start_point, end_point, params, previous_string=None, replace_time=False):
        if not previous_string:
            string_out = ''
        else:
            string_out = previous_string
        if params['colored_text']:
            color = self.color_palette[speaker]
        else:
            color = ''

        datetime_offset = 16 * 3600
        if float(start_point) > 3600:
            time_str = "%H:%M:%S.%f"
        else:
            time_str = "%M:%S.%f"
        start_point, end_point = max(float(start_point), 0), max(float(end_point), 0)
        start_point_str = datetime.fromtimestamp(start_point - datetime_offset).strftime(time_str)[:-4]
        end_point_str = datetime.fromtimestamp(end_point - datetime_offset).strftime(time_str)[:-4]
        
        if replace_time:
            old_start_point_str = string_out.split('\n')[-1].split(' - ')[0].split('[')[-1]
            word_sequence = string_out.split('\n')[-1].split(' - ')[-1].split(':')[-1].strip() + ' '
            string_out = '\n'.join(string_out.split('\n')[:-1])
            time_str = "[{} - {}] ".format(old_start_point_str, end_point_str)
        else:
            time_str = "[{} - {}] ".format(start_point_str, end_point_str)
            word_sequence = ''
        
        if not params['print_time']:
            time_str = ''
        
        strd = "\n{}{}{}: {}".format(color, time_str, speaker, word_sequence.lstrip())
        return string_out + strd

    @staticmethod
    def print_word(string_out, word, params):
        word = word.strip()
        return string_out + word + " "

    @staticmethod
    def softmax(logits):
        e = np.exp(logits - np.max(logits))
        return e / e.sum(axis=-1).reshape([logits.shape[0], 1])

    @staticmethod
    def get_num_of_spk_from_labels(labels):
        spk_set = [x.split(' ')[-1].strip() for x in labels]
        return len(set(spk_set))

    @staticmethod
    def add_json_to_dict(riva_dict, word, stt, end, speaker):
        riva_dict['words'].append({'word': word, 'start_time': stt, 'end_time': end, 'speaker_label': speaker})
        return riva_dict
<|MERGE_RESOLUTION|>--- conflicted
+++ resolved
@@ -23,6 +23,7 @@
 from datetime import datetime
 from typing import Union, Optional, List, Type, Tuple, Dict
 
+import shutil
 import librosa
 import tempfile
 import diff_match_patch
@@ -55,21 +56,19 @@
 except:
     logging.info("arpa is not installed. You must install arpa to refine diarization result with LM.")
 
-
 __all__ = ['ASR_DIAR_OFFLINE']
 
-NONE_LIST = ['None', 'none', 'null', '']
-
-
 def dump_json_to_file(file_path, riva_dict):
-    """Write a json file from the riva_dict dictionary.
+    """
+    Writes a json file from the riva_dict dictionary.
     """
     with open(file_path, "w") as outfile:
         json.dump(riva_dict, outfile, indent=4)
 
 
 def write_txt(w_path, val):
-    """Write a text file from the string input.
+    """
+    Writes a text file from the string input.
     """
     with open(w_path, "w") as output:
         output.write(val + '\n')
@@ -77,6 +76,7 @@
 
 def get_diff_text(text1: List[str], text2: List[str]) -> List[Tuple[int, str]]:
     """
+    Takes the alignment between two lists and get the difference
     """
     orig_words = '\n'.join(text1.split()) + '\n'
     pred_words = '\n'.join(text2.split()) + '\n'
@@ -89,6 +89,9 @@
     return diffs
 
 def get_speaker_error_mismatch(ctm_error_dict, error_buffer, w_range_buffer, pred_rttm_eval):
+    """
+    Calculates insertion, deletion and substitution from diff result and the reference ctm file.
+    """
     correct_count, error_count, align_error = 0, 0, []
     _pred, _ref = 0, 0
     for k, _d in enumerate(error_buffer):
@@ -112,6 +115,9 @@
     ctm_error_dict['asr_sub_count'] += _sub
 
 def get_speaker_error_match(ctm_error_dict, w_range, ctm_info_list, pred_info_list, mapping_dict):
+    """
+    Counts the words with wrong speaker assignments.
+    """
     error_count, align_error_list = 0, []
 
     for ref, prd in zip(range(w_range[0][0], w_range[0][1]), range(w_range[1][0], w_range[1][1])):
@@ -130,77 +136,25 @@
     A Class designed for performing ASR and diarization together.
     """
 
-    def __init__(self, **cfg_diarizer):
+    def __init__(self, asr_ts_decoder, **cfg_diarizer):
         self.manifest_filepath = cfg_diarizer['manifest_filepath']
         self.params = cfg_diarizer['asr']['asr_parameters']
         self.ctc_decoder_params = cfg_diarizer['asr']['ctc_decoder_parameters']
         self.realigning_lm_params = cfg_diarizer['asr']['realigning_lm_parameters']
-        self.ASR_model_name = cfg_diarizer['asr']['model_path']
         self.nonspeech_threshold = self.params['asr_based_vad_threshold']
-        self.root_path = None
-        self.fix_word_ts_with_VAD = False
-        self.fix_diar_with_lm = True
+        self.fix_word_ts_with_VAD = self.params['fix_word_ts_with_VAD']
+        self.root_path = cfg_diarizer['out_dir']
+        shutil.rmtree(self.root_path, ignore_errors=True)
+
+        self.vad_threshold_for_word_ts = 0.7
+        self.max_word_ts_length_in_sec = 0.6
+        self.cfg_diarizer = cfg_diarizer
+        self.word_ts_anchor_offset = asr_ts_decoder.word_ts_anchor_offset
         self.run_ASR = None
-        self.encdec_class = None
         self.ctm_exists = False
         self.frame_VAD = {}
-<<<<<<< HEAD
         self.align_error_list = []
-        self.normalizer = normalizer = Normalizer(input_case='lower_cased', lang='en')
         self.AUDIO_RTTM_MAP = audio_rttm_map(self.manifest_filepath)
-=======
-        self.AUDIO_RTTM_MAP = {}
-
-    def set_asr_model(self, asr_model):
-        """
-        Setup the parameters for the given ASR model
-        Currently, the following models are supported:
-            stt_en_conformer_ctc_large
-            stt_en_conformer_ctc_medium
-            stt_en_conformer_ctc_small
-            QuartzNet15x5Base-En
-        """
-
-        if 'QuartzNet' in asr_model:
-            self.run_ASR = self.run_ASR_QuartzNet_CTC
-            asr_model = EncDecCTCModel.from_pretrained(model_name=asr_model, strict=False)
-            self.params['offset'] = -0.18
-            self.model_stride_in_secs = 0.02
-            self.asr_delay_sec = -1 * self.params['offset']
-
-        elif 'conformer_ctc' in asr_model:
-            self.run_ASR = self.run_ASR_BPE_CTC
-            asr_model = EncDecCTCModelBPE.from_pretrained(model_name=asr_model, strict=False)
-            self.model_stride_in_secs = 0.04
-            self.asr_delay_sec = 0.0
-            self.params['offset'] = 0
-            self.chunk_len_in_sec = 1.6
-            self.total_buffer_in_secs = 4
-
-        elif 'citrinet' in asr_model:
-            self.run_ASR = self.run_ASR_BPE_CTC
-            asr_model = EncDecCTCModelBPE.from_pretrained(model_name=asr_model, strict=False)
-            self.model_stride_in_secs = 0.08
-            self.asr_delay_sec = 0.0
-            self.params['offset'] = 0
-            self.chunk_len_in_sec = 1.6
-            self.total_buffer_in_secs = 4
-
-        elif 'conformer_transducer' in asr_model or 'contextnet' in asr_model:
-            self.run_ASR = self.run_ASR_BPE_RNNT
-            asr_model = EncDecRNNTBPEModel.from_pretrained(model_name=asr_model, strict=False)
-            self.model_stride_in_secs = 0.04
-            self.asr_delay_sec = 0.0
-            self.params['offset'] = 0
-            self.chunk_len_in_sec = 1.6
-            self.total_buffer_in_secs = 4
-        else:
-            raise ValueError(f"ASR model name not found: {asr_model}")
-        self.params['time_stride'] = self.model_stride_in_secs
-        self.asr_batch_size = 16
-        asr_model.eval()
-
->>>>>>> 370fbe28
         self.audio_file_list = [value['audio_filepath'] for _, value in self.AUDIO_RTTM_MAP.items()]
         if self.realigning_lm_params['arpa_language_model']:
             self.realigning_lm = self.load_realigning_LM()
@@ -220,6 +174,9 @@
                               'white': '\033[0;37m'}
 
     def load_realigning_LM(self):    
+        self.N_range = (self.realigning_lm_params['min_number_of_words'], 
+                   self.realigning_lm_params['max_number_of_words'])
+        self.stt_end_tokens = ['</s>', '<s>']
         if 'arpa' in sys.modules:
             return arpa.loadf(self.realigning_lm_params['arpa_language_model'])[0]
         else:
@@ -228,18 +185,18 @@
 
     def save_VAD_labels_list(self, word_ts_dict):
         """
-        Get non_speech labels from logit output. The logit output is obtained from
+        Takes the non_speech labels from logit output. The logit output is obtained from
         run_ASR() function.
 
         Args:
             word_ts_dict (dict):
-                List that contains word timestamps.
+                A list containing word timestamps.
             audio_file_list (list):
-                List of audio file paths.
+                A list of audio file paths.
         """
         self.VAD_RTTM_MAP = {}
         for idx, (uniq_id, word_timestamps) in enumerate(word_ts_dict.items()):
-            speech_labels_float = self._get_speech_labels_from_decoded_prediction(word_timestamps)
+            speech_labels_float = self.get_speech_labels_from_decoded_prediction(word_timestamps)
             speech_labels = self.get_str_speech_labels(speech_labels_float)
             output_path = os.path.join(self.root_path, 'pred_rttms')
             if not os.path.exists(output_path):
@@ -247,13 +204,13 @@
             filename = labels_to_rttmfile(speech_labels, uniq_id, output_path)
             self.VAD_RTTM_MAP[uniq_id] = {'audio_filepath': self.audio_file_list[idx], 'rttm_filepath': filename}
 
-    def _get_speech_labels_from_decoded_prediction(self, input_word_ts):
+    def get_speech_labels_from_decoded_prediction(self, input_word_ts):
         """
         Extract speech labels from the ASR output (decoded predictions)
 
         Args:
             input_word_ts (list):
-                List that contains word timestamps.
+                A list containing word timestamps.
 
         Return:
             word_ts (list):
@@ -274,51 +231,26 @@
                 count -= 1
         return word_ts
 
-    def get_word_ts_from_spaces(self, char_ts, _spaces_in_sec, end_stamp):
-        """
-        Get word-timestamps from the spaces in the decoded prediction.
-
-        Args:
-            char_ts (list):
-                The time-stamps for each character.
-            _spaces_in_sec (list):
-                List contains the start and the end time of each space.
-            end_stamp (float):
-                The end time of the session in sec.
-
-        Return:
-            word_timestamps (list):
-                List of the timestamps for the resulting words.
-        """
-        start_stamp_in_sec = round(char_ts[0] * self.params['time_stride'] - self.asr_delay_sec, 2)
-        end_stamp_in_sec = round(end_stamp * self.params['time_stride'] - self.asr_delay_sec, 2)
-        word_timetamps_middle = [
-            [
-                round(_spaces_in_sec[k][1] - self.asr_delay_sec, 2),
-                round(_spaces_in_sec[k + 1][0] - self.asr_delay_sec, 2),
-            ]
-            for k in range(len(_spaces_in_sec) - 1)
-        ]
-        word_timestamps = (
-            [[start_stamp_in_sec, round(_spaces_in_sec[0][0] - self.asr_delay_sec, 2)]]
-            + word_timetamps_middle
-            + [[round(_spaces_in_sec[-1][1] - self.asr_delay_sec, 2), end_stamp_in_sec]]
-        )
-        return word_timestamps
-
     def run_diarization(
-        self, diar_model_config, words_and_timestamps,
+        self, diar_model_config, word_timestamps,
     ):
         """
-        Run the diarization process using the given VAD timestamp (oracle_manifest).
+        Launches the diarization process using the given VAD timestamp (oracle_manifest).
 
         Args:
             word_and_timestamps (list):
-                List contains words and word-timestamps
+                A list containing words and word-timestamps
+
+        Returns:
+            diar_hyp (dict):
+                A dictionary containing rttm results which are indexed by unique ID.
+            score Tuple[pyannote object, dict]:
+                A tuple containing pyannote metric instance and mapping dictionary between
+                speakers in hypotheses and speakers in reference RTTM files.
         """
 
         if diar_model_config.diarizer.asr.asr_parameters.asr_based_vad:
-            self.save_VAD_labels_list(words_and_timestamps)
+            self.save_VAD_labels_list(word_timestamps)
             oracle_manifest = os.path.join(self.root_path, 'asr_vad_manifest.json')
             oracle_manifest = write_rttm2manifest(self.VAD_RTTM_MAP, oracle_manifest)
             diar_model_config.diarizer.vad.model_path = None
@@ -338,12 +270,12 @@
 
     def get_frame_level_VAD(self, vad_processing_dir):
         """
-        Read frame-level VAD.
+        Reads frame-level VAD outputs.
         Args:
             oracle_model (ClusteringDiarizer):
                 ClusteringDiarizer instance.
             audio_file_path (List):
-                List contains file paths for audio files.
+                A list containing file paths for audio files.
         """
         for uniq_id in self.AUDIO_RTTM_MAP:
             frame_vad = os.path.join(vad_processing_dir, uniq_id + '.median')
@@ -356,11 +288,13 @@
     def gather_eval_results(self, metric, mapping_dict, total_riva_dict):
         """
         Gathers diarization evaluation results from pyannote DiarizationErrorRate metric object.
-        Inputs
-        metric (DiarizationErrorRate metric): DiarizationErrorRate metric pyannote object 
-        mapping_dict (dict): Dictionary containing speaker mapping labels for each audio file with key as uniq name
-        Returns
-        DER_result_dict (dict): Dictionary containing scores for each audio file along with aggreated results
+
+        Inputs:
+            metric (DiarizationErrorRate metric): DiarizationErrorRate metric pyannote object
+            mapping_dict (dict): A dictionary containing speaker mapping labels for each audio file with key as uniq name
+
+        Return:
+            DER_result_dict (dict): A dictionary containing scores for each audio file along with aggreated results
         """
         results = metric.results_
         DER_result_dict = {}
@@ -374,20 +308,26 @@
             ref_rttm = self.AUDIO_RTTM_MAP[key]['rttm_filepath']
             ref_labels = rttm_to_labels(ref_rttm)
             ref_n_spk = self.get_num_of_spk_from_labels(ref_labels)
-            DER, CER, FA, MISS = (
-                score['diarization error rate'],
-                score['confusion'],
-                score['false alarm'],
-                score['missed detection'],
+                
+            if self.cfg_diarizer['oracle_vad']:
+                score['missed detection'] = 0
+                score['false alarm'] = 0
+           
+            _DER, _CER, _FA, _MISS = (
+                (score['confusion']+score['false alarm']+score['missed detection'])/score['total'],
+                score['confusion']/score['total'],
+                score['false alarm']/score['total'],
+                score['missed detection']/score['total'],
             )
+
             DER_result_dict[key] = {
-                "DER": DER,
-                "CER": CER,
-                "FA": FA,
-                "MISS": MISS,
-                "n_spk": est_n_spk,
+                "DER": round(_DER, 4),
+                "CER": round(_CER, 4),
+                "FA": round(_FA, 4),
+                "MISS": round(_MISS, 4),
+                "est_n_spk": est_n_spk,
                 "mapping": mapping_dict[key],
-                "spk_counting": (est_n_spk == ref_n_spk),
+                "is_spk_count_correct": (est_n_spk == ref_n_spk),
             }
             count_correct_spk_counting += int(est_n_spk == ref_n_spk)
 
@@ -416,7 +356,7 @@
             vad_index_word_end (float):
                 The timestamp of the end of the current word.
             vad_frames (numpy.array):
-                The numpy array that contains frame-level VAD probability.
+                The numpy array containing  frame-level VAD probability.
             params (dict):
                 Contains the parameters for diarization and ASR decoding.
 
@@ -427,9 +367,9 @@
         """
 
         c = vad_index_word_end + offset
-        limit = int(100 * params['max_word_ts_length_in_sec'] + vad_index_word_end)
+        limit = int(100 * self.max_word_ts_length_in_sec + vad_index_word_end)
         while c < len(vad_frames):
-            if vad_frames[c] < params['vad_threshold_for_word_ts']:
+            if vad_frames[c] < self.vad_threshold_for_word_ts:
                 break
             else:
                 c += 1
@@ -442,11 +382,11 @@
     def compensate_word_ts_list(self, audio_file_list, word_ts_dict, params):
         """
         Compensate the word timestamps based on the VAD output.
-        The length of each word is capped by params['max_word_ts_length_in_sec'].
+        The length of each word is capped by self.max_word_ts_length_in_sec.
 
         Args:
             audio_file_list (list):
-                List that contains audio file paths.
+                A list containing audio file paths.
             word_ts_dict (dict):
                 Contains word_ts_stt_end lists.
                 word_ts_stt_end = [stt, end]
@@ -457,10 +397,10 @@
 
         Return:
             enhanced_word_ts_dict (list):
-                List of the enhanced word timestamp values.
-        """
-        enhanced_word_ts_dict = []
-        for idx, (uniq_id, word_ts_seq_list) in enumerate(word_ts_dict):
+                A list of the enhanced word timestamp values.
+        """
+        enhanced_word_ts_dict = {}
+        for idx, (uniq_id, word_ts_seq_list) in enumerate(word_ts_dict.items()):
             N = len(word_ts_seq_list)
             enhanced_word_ts_buffer = []
             for k, word_ts in enumerate(word_ts_seq_list):
@@ -476,7 +416,7 @@
                     else:
                         vad_est_len = len_to_next_word
                     min_candidate = min(vad_est_len, len_to_next_word)
-                    fixed_word_len = max(min(params['max_word_ts_length_in_sec'], min_candidate), word_len)
+                    fixed_word_len = max(min(self.max_word_ts_length_in_sec, min_candidate), word_len)
                     enhanced_word_ts_buffer.append([word_ts[0], word_ts[0] + fixed_word_len])
                 else:
                     enhanced_word_ts_buffer.append([word_ts[0], word_ts[1]])
@@ -484,8 +424,8 @@
             enhanced_word_ts_dict[uniq_id] = enhanced_word_ts_buffer
         return enhanced_word_ts_dict
 
-    def write_json_and_transcript(
-        self, diar_hyp, word_hyp, word_ts_hyp,
+    def get_transcript_with_speaker_labels(
+        self, diar_hyp, word_hyp, word_ts_hyp
     ):
         """
         Matches the diarization result with the ASR output.
@@ -494,18 +434,18 @@
 
         Args:
             diar_labels (list):
-                List of the Diarization output labels in str.
+                A list of the Diarization output labels in str.
             word_list (list):
-                List of words from ASR inference.
+                A list of words from ASR inference.
             word_ts_list (list):
-                Contains word_ts_stt_end lists.
+                A list Containing word_ts_stt_end lists.
                 word_ts_stt_end = [stt, end]
                     stt: Start of the word in sec.
                     end: End of the word in sec.
 
         Return:
             total_riva_dict (dict):
-                A dictionary contains word timestamps, speaker labels and words.
+                A dictionary containing word timestamps, speaker labels and words.
 
         """
         total_riva_dict = {}
@@ -520,117 +460,147 @@
 
         for k, audio_file_path in enumerate(self.audio_file_list):
             uniq_id = get_uniqname_from_filepath(audio_file_path)
-            pred_rttm = os.path.join(self.root_path, 'pred_rttms', uniq_id + '.rttm')
-            labels = rttm_to_labels(pred_rttm)
-
-            audacity_label_words = []
-            n_spk = self.get_num_of_spk_from_labels(labels)
-            words = word_hyp[uniq_id]
-            riva_dict = od(
-                {
-                    'status': 'Success',
-                    'session_id': uniq_id,
-                    'transcription': ' '.join(words),
-                    'speaker_count': n_spk,
-                    'words': [],
-                }
-            )
-            gecko_dict = od({'schemaVersion': 2.0, 'monologues': []})
-
-            start_point, end_point, speaker = labels[0].split()
-<<<<<<< HEAD
-=======
-            words = word_list[k]
-            prev_speaker = ''
-            terms_list = []
->>>>>>> 370fbe28
-
-            logging.info(f"Creating results for Session: {uniq_id} n_spk: {n_spk} ")
-            word_pos, idx = 0, 0
-            word_dict_seq_list = []
-            for j, word_ts_stt_end in enumerate(word_ts_hyp[uniq_id]):
-                word_pos = self.get_word_timestamp_anchor(word_ts_stt_end)
-                if word_pos > float(end_point):
-                    idx += 1
-                    idx = min(idx, len(labels) - 1)
-                    old_speaker = speaker
-                    start_point, end_point, speaker = labels[idx].split()
-                
-                refined_word_ts_stt_end = word_ts_refined[uniq_id][j]
-                stt_sec, end_sec = round(refined_word_ts_stt_end[0], 2), round(refined_word_ts_stt_end[1], 2)
-                word_dict_seq_list.append({'word': words[j], 'start_time': stt_sec, 'end_time': end_sec, 'speaker_label': speaker})
-            
+            word_dict_seq_list = self.get_word_dict_seq_list(uniq_id, diar_hyp, word_hyp, word_ts_hyp, word_ts_refined)
             if self.realigning_lm:
-                logging.info(f"Fixing diarization results of {uniq_id} with a realigning language model. ")
-                word_dict_seq_list = self.realign_words_with_lm(word_dict_seq_list, self.realigning_lm)
-                
-            start_point, end_point, speaker = labels[0].split()
-            string_out = self.print_time(speaker, start_point, end_point, self.params, previous_string='')
-            old_speaker = speaker
-            word_pos, idx = 0, 0
-            for k, line_dict in enumerate(word_dict_seq_list):
-                word, speaker = line_dict['word'], line_dict['speaker_label']
-                word_ts_stt_end = [line_dict['start_time'], line_dict['end_time']]
-                (start_point, end_point) = word_ts_stt_end
-                if speaker != old_speaker:
-                    string_out = self.print_time(speaker, start_point, end_point, self.params, previous_string=string_out)
-                else:
-                    string_out = self.print_time(speaker, start_point, end_point, self.params, previous_string=string_out, replace_time=True)
-                string_out = self.print_word(string_out, word, self.params)
-                stt_sec, end_sec = round(word_ts_stt_end[0], 2), round(word_ts_stt_end[1], 2)
-<<<<<<< HEAD
-                riva_dict = self.add_json_to_dict(riva_dict, word, stt_sec, end_sec, speaker)
-                total_riva_dict[uniq_id] = riva_dict
-                old_speaker = speaker
-            
-            if self.params['break_lines']:
-                string_out = self.break_lines(string_out)
-            audacity_label_words = self.get_audacity_label(
-                words[j], stt_sec, end_sec, speaker, audacity_label_words
-            )
-=======
-                riva_dict = self.add_json_to_dict(riva_dict, words[j], stt_sec, end_sec, speaker)
-
-                if speaker != prev_speaker:
-                    if len(terms_list) != 0:
-                        gecko_dict['monologues'].append(
-                            {'speaker': {'name': None, 'id': prev_speaker}, 'terms': terms_list}
+                logging.info(f"Realigning diarization results of {uniq_id} with the provided language model {self.realigning_lm_params['arpa_language_model']}")
+                word_dict_seq_list = self.realign_words_with_lm(word_dict_seq_list)
+            self.make_json_output(uniq_id, diar_hyp, word_dict_seq_list, total_riva_dict)
+        return total_riva_dict
+
+    def get_word_dict_seq_list(self, uniq_id, diar_hyp, word_hyp, word_ts_hyp, word_ts_refined):
+        """
+        Saves hypothesis words and speaker labels to a dictionary variable for future use.
+        """
+        words, labels = word_hyp[uniq_id], diar_hyp[uniq_id]
+        start_point, end_point, speaker = labels[0].split()
+        word_pos, idx = 0, 0
+        word_dict_seq_list = []
+        for j, word_ts_stt_end in enumerate(word_ts_hyp[uniq_id]):
+            word_pos = self.get_word_timestamp_anchor(word_ts_stt_end)
+            if word_pos > float(end_point):
+                idx += 1
+                idx = min(idx, len(labels) - 1)
+                start_point, end_point, speaker = labels[idx].split()
+            refined_word_ts_stt_end = word_ts_refined[uniq_id][j]
+            stt_sec, end_sec = round(refined_word_ts_stt_end[0], 2), round(refined_word_ts_stt_end[1], 2)
+            word_dict_seq_list.append({'word': words[j], 'start_time': stt_sec, 'end_time': end_sec, 'speaker_label': speaker})
+        return word_dict_seq_list
+
+    def make_json_output(self, uniq_id, diar_hyp, word_dict_seq_list, total_riva_dict):
+        """
+        Generates json output files and transcripts from the ASR and diarization results.
+
+        Args:
+            uniq_id (str):
+            diar_hyp (list):
+            word_dict_seq_list (list):
+
+        Returns:
+            total_riva_dict (dict):
+        """
+        word_seq_list, audacity_label_words = [], []
+        labels = diar_hyp[uniq_id]
+        n_spk = self.get_num_of_spk_from_labels(labels)
+        riva_dict = od(
+            {
+                'status': 'Success',
+                'session_id': uniq_id,
+                'transcription': '',
+                'speaker_count': n_spk,
+                'words': [],
+            }
+        )
+        gecko_dict = od({'schemaVersion': 2.0, 'monologues': []})
+        start_point, end_point, speaker = labels[0].split()
+        string_out = self.print_time(speaker, start_point, end_point, self.params, previous_string='')
+        prev_speaker = speaker
+        terms_list = []
+
+        logging.info(f"Creating results for Session: {uniq_id} n_spk: {n_spk} ")
+        for k, line_dict in enumerate(word_dict_seq_list):
+            word, speaker = line_dict['word'], line_dict['speaker_label']
+            word_seq_list.append(word)
+            start_point, end_point = line_dict['start_time'], line_dict['end_time']
+            if speaker != prev_speaker:
+                if len(terms_list) != 0:
+                    gecko_dict['monologues'].append(
+                        {'speaker': {'name': None, 'id': prev_speaker}, 'terms': terms_list}
                         )
                     terms_list = []
-                    prev_speaker = speaker
-                terms_list.append({'start': stt_sec, 'end': end_sec, 'text': words[j], 'type': 'WORD'})
-
-                audacity_label_words = self.get_audacity_label(
-                    words[j], stt_sec, end_sec, speaker, audacity_label_words
-                )
->>>>>>> 370fbe28
-
+                string_out = self.print_time(speaker, start_point, end_point, self.params, previous_string=string_out)
+            else:
+                string_out = self.print_time(speaker, start_point, end_point, self.params, previous_string=string_out, replace_time=True)
+            stt_sec, end_sec = round(start_point, 2), round(end_point, 2)
+            terms_list.append({'start': stt_sec, 'end': end_sec, 'text': word, 'type': 'WORD'})
+            string_out = self.print_word(string_out, word, self.params)
+            self.add_json_to_dict(riva_dict, word, stt_sec, end_sec, speaker)
+            audacity_label_words.append(self.get_audacity_label(word, stt_sec, end_sec, speaker))
             total_riva_dict[uniq_id] = riva_dict
-            gecko_dict['monologues'].append({'speaker': {'name': None, 'id': speaker}, 'terms': terms_list})
-            self.write_and_log(uniq_id, riva_dict, string_out, audacity_label_words, gecko_dict)
-
+            prev_speaker = speaker
+        
+
+        if self.params['break_lines']:
+            string_out = self.break_lines(string_out)
+        gecko_dict['monologues'].append({'speaker': {'name': None, 'id': speaker}, 'terms': terms_list})
+        riva_dict['transcription'] = ' '.join(word_seq_list)
+        self.write_and_log(uniq_id, riva_dict, string_out, audacity_label_words, gecko_dict)
         return total_riva_dict
-
-    def get_word_timestamp_anchor(self, word_ts_stt_end):
-        if self.params['word_ts_anchor'] == 'start':
+    
+    def get_realignment_ranges(self, k, word_seq_len):
+        """
+        Calculates word ranges for realignment operation.
+        N1, N2 are calculated to not exceed the start and end of the input word sequence.
+        """
+        if k < self.N_range[1]:
+            N1 = max(k, self.N_range[0])
+            N2 = min(word_seq_len - k, self.N_range[1])
+        elif k > (word_seq_len - self.N_range[1]):
+            N1 = min(k, self.N_range[1])
+            N2 = max(word_seq_len - k, self.N_range[0])
+        else:
+            N1, N2 = self.N_range[1], self.N_range[1]
+        return N1, N2     
+    
+    def get_word_timestamp_anchor(self, word_ts_stt_end: List[float]) -> float:
+        """
+        word_ts_anchor_pos  determines the position of a word in relation to the given diarization labels:
+            - 'start' uses the beginning of the word
+            - 'end' uses the end of the word
+            - 'mid' uses the mean of start and end of the word
+
+        word_ts_anchor_offset determines how much offset we want to add to the anchor position.
+        It is recommended to use the default value.
+        """
+        if self.params['word_ts_anchor_pos'] == 'start':
+            word_pos = word_ts_stt_end[0] 
+        elif self.params['word_ts_anchor_pos'] == 'end':
             word_pos = word_ts_stt_end[1] 
-        if self.params['word_ts_anchor'] == 'end':
+        elif self.params['word_ts_anchor_pos'] == 'mid':
+            word_pos = (word_ts_stt_end[0] + word_ts_stt_end[1]) / 2
+        else:
+            logging.info(f"word_ts_anchor_pos: {self.params['word_ts_anchor']} is not a supported option. Using the default 'start' option.")
             word_pos = word_ts_stt_end[0] 
-        if self.params['word_ts_anchor'] == 'mid':
-            word_pos = (word_ts_stt_end[0] + word_ts_stt_end[1]) / 2
-        else:
-            logging.info("word_ts_anchor: {self.params['word_ts_anchor']} is not a supported option. Using the default 'mid' option.")
-            word_pos = (word_ts_stt_end[0] + word_ts_stt_end[1]) / 2
-
-        if self.ctc_decoder_params['pretrained_language_model']:
-            word_pos = word_pos + self.ctc_decoder_params['offset']
+
+        word_pos = word_pos + self.word_ts_anchor_offset
         return word_pos
 
+
     @experimental
-    def realign_words_with_lm(self, word_dict_seq_list, lm):
-        N_range = (self.realigning_lm_params['min_number_of_words'], 
-                   self.realigning_lm_params['max_number_of_words'])
-        stt_end = ['</s>', '<s>']
+    def realign_words_with_lm(self, word_dict_seq_list: List[Dict[str, float]]):
+        """
+        Realign speakers to the words using a language model.
+        The realigning process calculates the probablity of the around the words at the boundary between
+        two hypothetical sentences spoken by different speakers.
+
+        <Example> k-th word: "but"
+            hyp_former:
+                since i think like tuesday </s> <s>  but he's coming back to albuquerque
+            hyp_latter:
+                since i think like tuesday but </s> <s>  he's coming back to albuquerque
+
+        The joint probabilities of words in sentence are computed for these two hypotheses. In addition,
+        logprob_diff_threshold parameter is used for reducing the false positive realigning.
+        """
         word_seq_len = len(word_dict_seq_list)
         hyp_w_dict_list, spk_list = [] , []
         for k, line_dict in enumerate(word_dict_seq_list):
@@ -639,24 +609,15 @@
             spk_list.append(spk_label)
 
         org_spk_list = copy.deepcopy(spk_list) 
-        
         realigned_list = []
         for k, line_dict in enumerate(word_dict_seq_list):
-            if k < N_range[1]:
-                N1 = max(k, N_range[0])
-                N2 = min(word_seq_len - k, N_range[1])
-            elif k > (word_seq_len - N_range[1]):
-                N1 = min(k, N_range[1])
-                N2 = max(word_seq_len - k, N_range[0])
-            else:
-                N1, N2 = N_range[1], N_range[1]
-             
-            if N_range[0] < k < (word_seq_len - N_range[0]):
-                hyp_former = lm.log_s(' '.join(hyp_w_dict_list[k-N1:k] + stt_end + hyp_w_dict_list[k:k+N2]))
-                hyp_neutral = lm.log_s(' '.join(hyp_w_dict_list[k-N1:k+1] + stt_end +  hyp_w_dict_list[k+1:k+N2]))
-                log_p = [hyp_former, hyp_neutral] # hyp_latter]
+            if self.N_range[0] < k < (word_seq_len - self.N_range[0]) and \
+               org_spk_list[k] != org_spk_list[k+1] or org_spk_list[k] != org_spk_list[k-1]:
+                N1, N2 = self.get_realignment_ranges(k, word_seq_len)
+                hyp_former = self.realigning_lm.log_s(' '.join(hyp_w_dict_list[k-N1:k] + self.stt_end_tokens + hyp_w_dict_list[k:k+N2]))
+                hyp_latter = self.realigning_lm.log_s(' '.join(hyp_w_dict_list[k-N1:k+1] + self.stt_end_tokens +  hyp_w_dict_list[k+1:k+N2]))
+                log_p = [hyp_former, hyp_latter] 
                 p_order = np.argsort(log_p)[::-1]
-            
                 if log_p[p_order[0]] > log_p[p_order[1]] + self.realigning_lm_params['logprob_diff_threshold']:
                     if p_order[0] == 0:
                         org_spk_list[k] = spk_list[k+1]
@@ -666,16 +627,28 @@
 
     def get_alignment_errors(self, ctm_content, hyp_w_dict_list, mapping_dict):
         """
-
-        all_correct_count: Counts the word if both hypothesis word and speaker label are correct.
-        error_count : Number of words that have wrong speaker labels.
-
-
+        Computes a slew of errors using the provided CTM file and RTTM file.
+
+        The computed variables for computing errors:
+            error_count : Number of words that have wrong speaker labels
+            align_error : (reference word timestamp - hypothesis word timestamp)
+
+        The error metrics in ctm_error_dict variable:
+            asr_ins_count: ASR insertion error count
+            asr_del_count: ASR deletion error count
+            asr_sub_count: ASR subsitution error count
+            ref_word_count: Number of words in the reference transcript
+            hyp_word_count: Number of words in the hypothesis
+            diar_confuse_count: Number of incorrectly diarized words
+            all_correct_count: Counts the word if both hypothesis word and speaker label are correct.
+            hyp_based_wder: Number of incorrectly diarized words divided by the number of words in the hypthesis
+            ref_based_wder: Number of incorrectly diarized words divided by the number of words in the reference transcript
         """
 
         ctm_ref_word_seq, ctm_info_list = [], []
         pred_word_seq, pred_info_list, pred_rttm_eval = [], [], []
-
+       
+        ctm_spk_set = set()
         for ctm_line in ctm_content:
             spl  = ctm_line.split()
             ctm_ref_word_seq.append(spl[4])
@@ -690,16 +663,16 @@
         pred_text = ' '.join(pred_word_seq)
         diff = get_diff_text(ctm_text, pred_text)
 
-        ref_word_count, pred_word_count, all_correct_count, wder_count = 0, 0, 0, 0
-        ctm_error_dict = {'ref_word_count': 0, 
-                          'asr_ins_count': 0,
+        ref_word_count, hyp_word_count, all_correct_count, wder_count = 0, 0, 0, 0
+        ctm_error_dict = {'asr_ins_count': 0,
                           'asr_del_count': 0,
                           'asr_sub_count': 0,
-                          'pred_word_count': 0,
+                          'ref_word_count': 0,
+                          'hyp_word_count': 0,
                           'diar_confuse_count':0,
                           'all_correct_count': 0,
-                          'wder_pred_asr':0,
-                          'wder_ref_trans':0}
+                          'hyp_based_wder':0,
+                          'ref_based_wder':0,}
 
         error_buffer, w_range_buffer, cumul_align_error = [], [], []
         for k, d in enumerate(diff):
@@ -709,11 +682,11 @@
                     get_speaker_error_mismatch(ctm_error_dict, error_buffer, w_range_buffer,  pred_rttm_eval)
                     error_buffer, w_range_buffer = [], []
                 w_range = [(ctm_error_dict['ref_word_count'], ctm_error_dict['ref_word_count'] + len(word_seq)), 
-                           (ctm_error_dict['pred_word_count'], ctm_error_dict['pred_word_count'] + len(word_seq))]
+                           (ctm_error_dict['hyp_word_count'], ctm_error_dict['hyp_word_count'] + len(word_seq))]
                 error_count, align_error = get_speaker_error_match(ctm_error_dict, w_range, ctm_info_list, pred_info_list, mapping_dict)
                 ctm_error_dict['all_correct_count'] += len(word_seq) - error_count
                 ctm_error_dict['ref_word_count'] += len(word_seq)
-                ctm_error_dict['pred_word_count'] += len(word_seq)
+                ctm_error_dict['hyp_word_count'] += len(word_seq)
                 cumul_align_error += align_error
             elif d[0] == -1:
                 error_buffer.append(d)
@@ -721,38 +694,39 @@
                 ctm_error_dict['ref_word_count'] += len(word_seq)
             elif d[0] == 1:
                 error_buffer.append(d)
-                w_range_buffer.append((pred_word_count, pred_word_count + len(word_seq)))
-                ctm_error_dict['pred_word_count'] += len(word_seq)
+                w_range_buffer.append((hyp_word_count, hyp_word_count + len(word_seq)))
+                ctm_error_dict['hyp_word_count'] += len(word_seq)
         
         if error_buffer != []:
             get_speaker_error_mismatch(ctm_error_dict, error_buffer, w_range_buffer,  pred_rttm_eval)
             error_buffer, w_range_buffer = [], []
    
         sum_wer = sum([ ctm_error_dict[key] for key in ['asr_ins_count', 'asr_del_count', 'asr_sub_count'] ])
-        ctm_error_dict['wer_ctm'] = round(sum_wer/ctm_error_dict['pred_word_count'], 4)
-        ctm_error_dict['wder_pred_asr'] = round(ctm_error_dict['diar_confuse_count']/ctm_error_dict['pred_word_count'], 4)
-        ctm_error_dict['wder_ref_trans'] = round(ctm_error_dict['diar_confuse_count']/ctm_error_dict['ref_word_count'], 4)
+        ctm_error_dict['wer_ctm'] = round(sum_wer/ctm_error_dict['ref_word_count'], 4)
+        ctm_error_dict['hyp_based_wder'] = round(ctm_error_dict['diar_confuse_count']/ctm_error_dict['hyp_word_count'], 4)
+        ctm_error_dict['ref_based_wder'] = round(ctm_error_dict['diar_confuse_count']/ctm_error_dict['ref_word_count'], 4)
+        ctm_error_dict['diar_trans_acc'] = round(ctm_error_dict['all_correct_count']/ctm_error_dict['ref_word_count'], 4)
         return cumul_align_error, ctm_error_dict
 
 
     def get_WDER(self, total_riva_dict, DER_result_dict):
         """
-        Calculate word-level diarization error rate (WDER). WDER is calculated by
+        Calculates word-level diarization error rate (WDER). WDER is calculated by
         counting the the wrongly diarized words and divided by the total number of words
         recognized by the ASR model.
 
         Args:
             total_riva_dict (dict):
-                The dictionary that stores riva_dict(dict) indexed by uniq_id variable.
+                A Dictionary that stores riva_dict(dict) which is indexed by uniq_id variable.
             DER_result_dict (dict):
-                The dictionary that stores DER, FA, Miss, CER, mapping, the estimated
+                A Dictionary that stores DER, FA, Miss, CER, mapping, the estimated
                 number of speakers and speaker counting accuracy.
             ref_labels_list (list):
-                List that contains the ground truth speaker labels for each segment.
+                A list containing the ground truth speaker labels for each segment.
 
         Return:
             wder_dict (dict):
-                A dictionary contains WDER value for each session and total WDER.
+                A dictionary containing  WDER value for each session and total WDER.
         """
         wder_dict, count_dict = {'session_level': {}}, {}
         asr_eval_dict = {'hypotheses_list': [], 'references_list': []}
@@ -763,38 +737,40 @@
         for k, audio_file_path in enumerate(self.audio_file_list):
 
             uniq_id = get_uniqname_from_filepath(audio_file_path)
+            error_dict = {'uniq_id': uniq_id}
             ref_rttm = self.AUDIO_RTTM_MAP[uniq_id]['rttm_filepath']
-            labels = rttm_to_labels(ref_rttm)
+            ref_labels = rttm_to_labels(ref_rttm)
             mapping_dict = DER_result_dict[uniq_id]['mapping']
             hyp_w_dict_list = total_riva_dict[uniq_id]['words']
-            hyp_w_dict_list, word_seq_list, correct_word_count, rttm_wder = self.calculate_WDER_from_RTTM(hyp_w_dict_list, labels, mapping_dict)            
+            hyp_w_dict_list, word_seq_list, correct_word_count, rttm_wder = self.calculate_WDER_from_RTTM(hyp_w_dict_list, ref_labels, mapping_dict)            
+            error_dict['rttm_based_wder'] = rttm_wder
+            error_dict.update(DER_result_dict[uniq_id])
             
             # If CTM files are provided, evaluate word-level diarization and wer with the CTM files.
-            error_dict = {}
             if self.AUDIO_RTTM_MAP[uniq_id]['ctm_filepath']:
                 ctm_content = open(self.AUDIO_RTTM_MAP[uniq_id]['ctm_filepath']).readlines()
                 self.get_ctm_based_eval(ctm_content, error_dict, count_dict, hyp_w_dict_list, mapping_dict)
 
-            error_dict['wder_rttm'] = rttm_wder
             wder_dict['session_level'][uniq_id] = error_dict
-
             asr_eval_dict['hypotheses_list'].append(' '.join(word_seq_list))
             asr_eval_dict['references_list'].append(self.AUDIO_RTTM_MAP[uniq_id]['text'])
 
             count_dict['grand_total_pred_word_count'] += len(hyp_w_dict_list)
             count_dict['grand_total_correct_word_count'] += correct_word_count
-            print(uniq_id, error_dict)
 
         wder_dict = self.get_wder_dict_values(asr_eval_dict, wder_dict, count_dict, align_error_list)
         return wder_dict
 
-    def calculate_WDER_from_RTTM(self, hyp_w_dict_list, labels, mapping_dict):
-        """
-
-
+    def calculate_WDER_from_RTTM(self, hyp_w_dict_list, ref_labels, mapping_dict):
+        """
+        Calculates word-level diarization using the provided RTTM files.
+        If lenient_overlap_WDER is True, the words are considered to be correctly diarized
+        if the words fall in to overlapped regions that include the correct speaker labels.
+        Note that WDER values computed from RTTM may not be accurate if the word timestamps have limited accuracy.
+        It is recommended to use CTM files to compute an accurate evaluation result.
         """
         correct_word_count = 0
-        ref_label_list = [[float(x.split()[0]), float(x.split()[1])] for x in labels]
+        ref_label_list = [[float(x.split()[0]), float(x.split()[1])] for x in ref_labels]
         ref_label_array = np.array(ref_label_list)
         word_seq_list = []
         for w_idx in range(len(hyp_w_dict_list)):
@@ -805,27 +781,26 @@
                 est_spk_label = mapping_dict[speaker_label]
             else:
                 continue
-            word_range = np.array([wdict['start_time'], wdict['end_time']])
+            word_range = np.array([wdict['start_time'] + self.word_ts_anchor_offset,
+                                   wdict['end_time'] + self.word_ts_anchor_offset])
             word_seq_list.append(wdict['word'])
             word_range_tile = np.tile(word_range, (ref_label_array.shape[0], 1))
             ovl_bool = self.isOverlapArray(ref_label_array, word_range_tile)
             if np.any(ovl_bool) == False:
                 continue
-
             ovl_length = self.getOverlapRangeArray(ref_label_array, word_range_tile)
-
             if self.params['lenient_overlap_WDER']:
                 ovl_length_list = list(ovl_length[ovl_bool])
                 max_ovl_sub_idx = np.where(ovl_length_list == np.max(ovl_length_list))[0]
                 max_ovl_idx = np.where(ovl_bool == True)[0][max_ovl_sub_idx]
-                ref_spk_labels = [x.split()[-1] for x in list(np.array(labels)[max_ovl_idx])]
+                ref_spk_labels = [x.split()[-1] for x in list(np.array(ref_labels)[max_ovl_idx])]
                 if est_spk_label in ref_spk_labels:
                     correct_word_count += 1
                     wdict['diar_correct'] = True
             else:
                 max_ovl_sub_idx = np.argmax(ovl_length[ovl_bool])
                 max_ovl_idx = np.where(ovl_bool == True)[0][max_ovl_sub_idx]
-                _, _, ref_spk_label = labels[max_ovl_idx].split()
+                _, _, ref_spk_label = ref_labels[max_ovl_idx].split()
                 if est_spk_label == ref_spk_labels:
                     correct_word_count += 1
                     wdict['diar_correct'] = True
@@ -835,7 +810,7 @@
 
     def get_ctm_based_eval(self, ctm_content, error_dict, count_dict, hyp_w_dict_list, mapping_dict):
         """
-
+        Calculates errors using the given CTM files.
         """
         self.ctm_exists = True
         count_dict['grand_total_ctm_word_count'] += len(ctm_content)
@@ -848,8 +823,7 @@
 
     def get_wder_dict_values(self, asr_eval_dict, wder_dict, count_dict, align_error_list):
         """
-
-
+        Calculates the total error rates for WDER, WER and alignment error.
         """
         if '-' in asr_eval_dict['references_list'] or None in asr_eval_dict['references_list']:
             wer = None
@@ -860,14 +834,15 @@
         wder_dict['total_wder_rttm'] = 1 - (count_dict['grand_total_correct_word_count'] / count_dict['grand_total_pred_word_count'])
         wder_dict['total_wder_ctm_ref_trans'] = count_dict['total_ctm_wder_count']/ count_dict['grand_total_ctm_word_count'] if count_dict['grand_total_ctm_word_count'] > 0 else None
         wder_dict['total_wder_ctm_pred_asr'] = count_dict['total_ctm_wder_count'] / count_dict['grand_total_pred_word_count'] if count_dict['grand_total_pred_word_count'] > 0 else None
-        wder_dict['total_asrdiar_acc'] = count_dict['total_asr_and_spk_correct_words'] / count_dict['grand_total_ctm_word_count'] if count_dict['grand_total_ctm_word_count'] > 0 else None
+        wder_dict['total_diar_trans_acc'] = count_dict['total_asr_and_spk_correct_words'] / count_dict['grand_total_ctm_word_count'] if count_dict['grand_total_ctm_word_count'] > 0 else None
         wder_dict['total_alignment_error_mean'] = np.mean(self.align_error_list).round(4) if self.align_error_list != [] else None
         wder_dict['total_alignment_error_std'] = np.std(self.align_error_list).round(4) if self.align_error_list != [] else None
         return wder_dict
 
 
     def get_str_speech_labels(self, speech_labels_float):
-        """Convert speech_labels_float to a list contains string values
+        """
+        Converts speech_labels_float to a list that contains string values.
         """
         speech_labels = []
         for start, end in speech_labels_float:
@@ -894,102 +869,107 @@
             csvwriter = csv.writer(csvfile)
             csvwriter.writerow(row)
 
-    def write_session_level_result_in_csv(self, args, WDER_dict, DER_result_dict):
-        """
-        This function is for development use.
-        Saves the diarization result into a csv file.
-        """
-        row = [
-            args.asr_based_vad_threshold,
-            WDER_dict['total'],
-            DER_result_dict['total']['DER'],
-            DER_result_dict['total']['FA'],
-            DER_result_dict['total']['MISS'],
-            DER_result_dict['total']['CER'],
-            DER_result_dict['total']['spk_counting_acc'],
-            effective_WDER,
-        ]
-
-        with open(os.path.join(self.root_path, args.csv), 'a') as csvfile:
-            csvwriter = csv.writer(csvfile)
-            csvwriter.writerow(row)
-
-    @staticmethod
-    def break_lines(string_out, max_line_N=90):
+    def write_session_level_result_in_csv(self, WDER_dict):
+        """
+        This function is for development use when CTM file is provided.
+        Saves the session-level diarization and ASR result into a csv file.
+        """
+        target_path = f"{self.root_path}/pred_rttms/ctm_eval.csv"
+        logging.info(f"Writing {target_path}")
+        csv_columns = ['uniq_id',
+                       'DER',
+                       'CER',
+                       'FA',
+                       'MISS',
+                       'est_n_spk',
+                       'is_spk_count_correct',
+                       'asr_ins_count', 
+                       'asr_del_count', 
+                       'asr_sub_count', 
+                       'ref_word_count', 
+                       'hyp_word_count', 
+                       'diar_confuse_count', 
+                       'all_correct_count', 
+                       'diar_trans_acc', 
+                       'hyp_based_wder', 
+                       'ref_based_wder', 
+                       'rttm_based_wder',
+                       'wer_ctm', 
+                       'mapping',
+                       ]
+        dict_data = [ x for k, x in WDER_dict['session_level'].items() ]
+        try:
+            with open(target_path, 'w') as csvfile:
+                writer = csv.DictWriter(csvfile, fieldnames=csv_columns)
+                writer.writeheader()
+                for data in dict_data:
+                    writer.writerow(data)
+        except IOError:
+            logging.info("I/O error has occurred while writing a csv file.")
+
+    def break_lines(self, string_out, max_chars_in_line=90):
+        """
+        Breaks the lines in the transcript.
+        """
+        color_str_len = len('\033[1;00m') if self.params['colored_text'] else 0
         split_string_out = string_out.split('\n')
         return_string_out = []
         for org_chunk in split_string_out:
             buffer = []
-            color_str = ''
-            chunk = org_chunk
-            if len(chunk) > max_line_N:
-                for i in range(0, len(chunk), max_line_N):
-                    buffer.append(color_str+chunk[i:i+max_line_N])
+            if len(org_chunk) - color_str_len > max_chars_in_line:
+                color_str = org_chunk[:color_str_len] if color_str_len > 0 else ''
+                for i in range(color_str_len, len(org_chunk), max_chars_in_line):
+                    trans_str = org_chunk[i:i+max_chars_in_line]
+                    if len(trans_str.strip()) > 0:
+                        c_trans_str = color_str + trans_str
+                        buffer.append(c_trans_str)
                 return_string_out.extend(buffer)
             else:
                 return_string_out.append(org_chunk)
         return '\n'.join(return_string_out)
 
 
-    @staticmethod
-    def _get_spaces(trans, char_ts, time_stride):
-        """
-        Collect the space symbols with a list of words.
-
-        Args:
-            trans (list):
-                List of character output (str).
-            timestamps (list):
-                List of timestamps (int) for each character.
-
-        Returns:
-            spaces_in_sec (list):
-                List of the ranges of spaces
-            word_list (list):
-                List of the words from ASR inference.
-        """
-        assert (len(trans) > 0) and (len(char_ts) > 0), "Transcript and char_ts length should not be 0."
-        assert len(trans) == len(char_ts), "Transcript and timestamp lengths do not match."
-
-        spaces_in_sec, word_list = [], []
-        stt_idx = 0
-        for k, s in enumerate(trans):
-            if s == ' ':
-                spaces_in_sec.append(
-                    [round(char_ts[k] * time_stride, 2), round((char_ts[k + 1] - 1) * time_stride, 2)]
-                )
-                word_list.append(trans[stt_idx:k])
-                stt_idx = k + 1
-        if len(trans) > stt_idx and trans[stt_idx] != ' ':
-            word_list.append(trans[stt_idx:])
-
-        return spaces_in_sec, word_list
 
     def write_and_log(self, uniq_id, riva_dict, string_out, audacity_label_words, gecko_dict):
-        """Writes output files and display logging messages.
+        """
+        Writes output files and display logging messages.
         """
         ROOT = self.root_path
+        
         logging.info(f"Writing files for id:{uniq_id} at {ROOT}/pred_rttms/")
+        
+        logging.info(f"Writing {ROOT}/pred_rttms/{uniq_id}.json")
         dump_json_to_file(f'{ROOT}/pred_rttms/{uniq_id}.json', riva_dict)
+        
+        logging.info(f"Writing {ROOT}/pred_rttms/{uniq_id}_gecko.json")
         dump_json_to_file(f'{ROOT}/pred_rttms/{uniq_id}_gecko.json', gecko_dict)
+
+        logging.info(f"Writing {ROOT}/pred_rttms/{uniq_id}.txt")
         write_txt(f'{ROOT}/pred_rttms/{uniq_id}.txt', string_out.strip())
+
+        logging.info(f"Writing {ROOT}/pred_rttms/{uniq_id}.w.label")
         write_txt(f'{ROOT}/pred_rttms/{uniq_id}.w.label', '\n'.join(audacity_label_words))
         
 
     def print_errors(self, DER_result_dict, WDER_dict):
+        """
+        Prints a slew of error metrics for ASR and Diarization.
+        """
         if self.ctm_exists:
+            self.write_session_level_result_in_csv(WDER_dict)
+
             logging.info(
-                f"\nDER            : {DER_result_dict['total']['DER']:.4f} \
-                \nFA             : {DER_result_dict['total']['FA']:.4f} \
-                \nMISS           : {DER_result_dict['total']['MISS']:.4f} \
-                \nCER            : {DER_result_dict['total']['CER']:.4f} \
-                \nrttm WDER      : {WDER_dict['total_wder_rttm']:.4f} \
-                \nctm WDER-Ref.  : {WDER_dict['total_wder_ctm_ref_trans']:.4f} \
-                \nctm WDER-ASR   : {WDER_dict['total_wder_ctm_pred_asr']:.4f} \
-                \nctm ACC        : {WDER_dict['total_asrdiar_acc']:.4f} \
-                \ntext WER       : {WDER_dict['total_WER']:.4f} \
-                \nalign ERR      : Mean: {WDER_dict['total_alignment_error_mean']:.4f} STD:{WDER_dict['total_alignment_error_std']:.4f} \
-                \nspk_count_acc  : {DER_result_dict['total']['spk_counting_acc']:.4f}"
+                f"\nDER                : {DER_result_dict['total']['DER']:.4f} \
+                \nFA                 : {DER_result_dict['total']['FA']:.4f} \
+                \nMISS               : {DER_result_dict['total']['MISS']:.4f} \
+                \nCER                : {DER_result_dict['total']['CER']:.4f} \
+                \nrttm WDER          : {WDER_dict['total_wder_rttm']:.4f} \
+                \nctm WDER-Ref.      : {WDER_dict['total_wder_ctm_ref_trans']:.4f} \
+                \nctm WDER-ASR       : {WDER_dict['total_wder_ctm_pred_asr']:.4f} \
+                \nctm diar-trans Acc.: {WDER_dict['total_diar_trans_acc']:.4f} \
+                \nmanifest-text WER  : {WDER_dict['total_WER']:.4f} \
+                \nalignment ERR      : Mean: {WDER_dict['total_alignment_error_mean']:.4f} STD:{WDER_dict['total_alignment_error_std']:.4f} \
+                \nSpk. counting Acc. : {DER_result_dict['total']['spk_counting_acc']:.4f}"
             )
         else:
             logging.info(
@@ -999,71 +979,13 @@
                 \nCER      : {DER_result_dict['total']['CER']:.4f} \
                 \nWDER     : {WDER_dict['total_wder_rttm']:.4f} \
                 \nWER      : {WDER_dict['total_WER']:.4f} \
-                \nspk_counting_acc : {DER_result_dict['total']['spk_counting_acc']:.4f}"
+                \nSpk. counting acc.: {DER_result_dict['total']['spk_counting_acc']:.4f}"
             )
 
-
-    @staticmethod
-    def clean_trans_and_TS(trans, char_ts):
-        """
-        Removes the spaces in the beginning and the end.
-        The char_ts need to be changed and synced accordingly.
-
-        Args:
-            trans (list):
-                List of character output (str).
-            char_ts (list):
-                List of timestamps (int) for each character.
-
-        Returns:
-            trans (list):
-                List of the cleaned character output.
-            char_ts (list):
-                List of the cleaned timestamps for each character.
-        """
-        assert (len(trans) > 0) and (len(char_ts) > 0)
-        assert len(trans) == len(char_ts)
-
-        trans = trans.lstrip()
-        diff_L = len(char_ts) - len(trans)
-        char_ts = char_ts[diff_L:]
-
-        trans = trans.rstrip()
-        diff_R = len(char_ts) - len(trans)
-        if diff_R > 0:
-            char_ts = char_ts[: -1 * diff_R]
-        return trans, char_ts
-
-    @staticmethod
-    def threshold_non_speech(source_list, params):
-        return list(filter(lambda x: x[1] - x[0] > params['asr_based_vad_threshold'], source_list))
-
-    @staticmethod
-    def get_effective_WDER(DER_result_dict, WDER_dict):
-        return 1 - (
-            (1 - (DER_result_dict['total']['FA'] + DER_result_dict['total']['MISS'])) * (1 - WDER_dict['total'])
-        )
-
-    @staticmethod
-    def isOverlapArray(rangeA, rangeB):
-        startA, endA = rangeA[:, 0], rangeA[:, 1]
-        startB, endB = rangeB[:, 0], rangeB[:, 1]
-        return (endA > startB) & (endB > startA)
-
-    @staticmethod
-    def getOverlapRangeArray(rangeA, rangeB):
-        left = np.max(np.vstack((rangeA[:, 0], rangeB[:, 0])), axis=0)
-        right = np.min(np.vstack((rangeA[:, 1], rangeB[:, 1])), axis=0)
-        return right - left
-
-    @staticmethod
-    def get_audacity_label(word, stt_sec, end_sec, speaker, audacity_label_words):
-        spk = speaker.split('_')[-1]
-        audacity_label_words.append(f'{stt_sec}\t{end_sec}\t[{spk}] {word}')
-        return audacity_label_words
-
-    @staticmethod  
-    def print_time(speaker, start_point, end_point, params, previous_string=None, replace_time=False):
+    def print_time(self, speaker, start_point, end_point, params, previous_string=None, replace_time=False):
+        """
+        Prints a transcript with speaker labels and timestamps.
+        """
         if not previous_string:
             string_out = ''
         else:
@@ -1093,9 +1015,35 @@
         
         if not params['print_time']:
             time_str = ''
-        
         strd = "\n{}{}{}: {}".format(color, time_str, speaker, word_sequence.lstrip())
         return string_out + strd
+
+    @staticmethod
+    def threshold_non_speech(source_list, params):
+        return list(filter(lambda x: x[1] - x[0] > params['asr_based_vad_threshold'], source_list))
+
+    @staticmethod
+    def get_effective_WDER(DER_result_dict, WDER_dict):
+        return 1 - (
+            (1 - (DER_result_dict['total']['FA'] + DER_result_dict['total']['MISS'])) * (1 - WDER_dict['total'])
+        )
+
+    @staticmethod
+    def isOverlapArray(rangeA, rangeB):
+        startA, endA = rangeA[:, 0], rangeA[:, 1]
+        startB, endB = rangeB[:, 0], rangeB[:, 1]
+        return (endA > startB) & (endB > startA)
+
+    @staticmethod
+    def getOverlapRangeArray(rangeA, rangeB):
+        left = np.max(np.vstack((rangeA[:, 0], rangeB[:, 0])), axis=0)
+        right = np.min(np.vstack((rangeA[:, 1], rangeB[:, 1])), axis=0)
+        return right - left
+
+    @staticmethod
+    def get_audacity_label(word, stt_sec, end_sec, speaker):
+        spk = speaker.split('_')[-1]
+        return f'{stt_sec}\t{end_sec}\t[{spk}] {word}'
 
     @staticmethod
     def print_word(string_out, word, params):
@@ -1115,4 +1063,3 @@
     @staticmethod
     def add_json_to_dict(riva_dict, word, stt, end, speaker):
         riva_dict['words'].append({'word': word, 'start_time': stt, 'end_time': end, 'speaker_label': speaker})
-        return riva_dict
