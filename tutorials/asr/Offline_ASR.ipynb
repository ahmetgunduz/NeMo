--- conflicted
+++ resolved
@@ -51,11 +51,7 @@
         "id": "I9eIxAyKHREB"
       },
       "source": [
-<<<<<<< HEAD
-        "BRANCH = 'r1.4.0'\n",
-=======
         "BRANCH = 'r1.5.0'\n",
->>>>>>> e2d11bb1
         "try:\n",
         "    # Import NeMo Speech Recognition collection\n",
         "    import nemo.collections.asr as nemo_asr\n",
