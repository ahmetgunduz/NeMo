--- conflicted
+++ resolved
@@ -4,12 +4,8 @@
 
 import nemo
 
-<<<<<<< HEAD
 logging = nemo.logging
 
-# Get Data
-=======
->>>>>>> db7a89d6
 data_file = "movie_data.txt"
 
 # Download the data file.
